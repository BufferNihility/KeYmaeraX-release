/**
 * Sequent prover, proof rules, and axioms of KeYmaera
 * @author Jan-David Quesel
 * @author aplatzer
 * @author nfulton
 * @see "Andre Platzer. A uniform substitution calculus for differential dynamic logic.  arXiv 1503.01981, 2015."
 */
package edu.cmu.cs.ls.keymaera.core

// require favoring immutable Seqs for soundness

import java.io.File

import scala.collection.immutable.Seq
import scala.collection.immutable.IndexedSeq

import scala.collection.immutable.List
import scala.collection.immutable.Map
import scala.collection.immutable.Set

import scala.annotation.{unspecialized, elidable}
import scala.annotation.elidable._
import scala.collection.immutable.HashMap
import edu.cmu.cs.ls.keymaera.parser.KeYmaeraPrettyPrinter
import edu.cmu.cs.ls.keymaera.core.ExpressionTraversal.{FTPG, TraverseToPosition, StopTraversal, ExpressionTraversalFunction}
import edu.cmu.cs.ls.keymaera.parser._
import edu.cmu.cs.ls.keymaera.core.Number.NumberObj

import scala.collection.GenTraversableOnce

/*--------------------------------------------------------------------------------*/
/*--------------------------------------------------------------------------------*/

/**
 * Sequents
 * @author aplatzer
 */

final case class Sequent(val pref: scala.collection.immutable.Seq[NamedSymbol],
                         val ante: scala.collection.immutable.IndexedSeq[Formula],
                         val succ: scala.collection.immutable.IndexedSeq[Formula]) {
  // Could use scala.collection.immutable.Seq instead of IndexedSeq, since equivalent except for performance. But many KeYmaera parts construct Sequents, so safer for performance.
  override def equals(e: Any): Boolean = e match {
    case Sequent(p, a, s) => pref == p && ante == a && succ == s
    case _ => false
  }

  override def hashCode: Int = HashFn.hash(251, pref, ante, succ)

  /**
   * Retrieves the formula in sequent at a given position. Note that this ignores p.inExpr
   * @param p the position of the formula
   * @return the formula at the given position either from the antecedent or the succedent ignoring p.inExpr
   */
  def apply(p: Position): Formula = {
<<<<<<< HEAD
//    require(p.inExpr == HereP, "Can only retrieve top level formulas")
=======
    //@TODO require(p.inExpr == HereP, "Can only retrieve top level formulas")
    if (p.inExpr != HereP) print("INFO: Should only retrieve top level formulas")
>>>>>>> 8300efe0
    if(p.isAnte) {
      require(p.getIndex < ante.length, "Position " + p + " is invalid in sequent " + this)
      ante(p.getIndex)
    } else {
      require(p.getIndex < succ.length, "Position " + p + " is invalid in sequent " + this)
      succ(p.getIndex)
    }
  }
  
  // transformations giving copies of sequents
  
  /**
   * A copy of this sequent concatenated with given sequent s.
   * Sequent(pref, A,S) glue Sequent(pref, B,T) == Sequent(pref, A++B, S++T)
   * @param s the sequent whose antecedent to append to ours and whose succedent to append to ours.
   * @returns a copy of this sequent concatenated with s.
   * Results in a least upper bound with respect to subsets of this and s.
   */
  def glue(s: Sequent) : Sequent = {
    require(s.pref == pref, "identical sequent prefix required when gluing " + this + " with " + s)
    Sequent(pref, ante ++ s.ante, succ ++ s.succ)
    } ensuring(r => this.subsequentOf(r) && s.subsequentOf(r)
        && r.ante.forall(f=>this.ante.contains(f) || s.ante.contains(f))
        && r.succ.forall(f=>this.succ.contains(f) || s.succ.contains(f)),
        "result is a supersequent of its pieces and all formulas in result come from either one"
    )
      
  /**
   * A copy of this sequent with the indicated position replaced by the formula f.
   * @param p the position of the replacement
   * @param f the replacing formula
   * @returns a copy of this sequent with the formula at position p replaced by f.
   */
  def updated(p: Position, f: Formula) : Sequent = {
//    require(p.inExpr == HereP, "Can only update top level formulas")
    if (p.isAnte)
        Sequent(pref, ante.updated(p.getIndex, f), succ)
    else
        Sequent(pref, ante, succ.updated(p.getIndex, f))
  }
  
  /**
   * A copy of this sequent with the indicated position replaced by gluing the sequent s.
   * @param p the position of the replacement
   * @param s the sequent glued / concatenated to this sequent after dropping p.
   * @returns a copy of this sequent with the formula at position p removed and the sequent s appended.
   * @see #updated(Position,Formula)
   * @see #glue(Sequent)
   */
  def updated(p: Position, s: Sequent) : Sequent = {
//    require(p.inExpr == HereP, "Can only update top level formulas")
    if (p.isAnte)
        Sequent(pref, ante.patch(p.getIndex, Nil, 1), succ).glue(s)
    else
        Sequent(pref, ante, succ.patch(p.getIndex, Nil, 1)).glue(s)
    } ensuring(r=> if (p.isAnte)
         r.glue(Sequent(pref,IndexedSeq(this(p)),IndexedSeq())).equivalent(this.glue(s))
     else
         r.glue(Sequent(pref,IndexedSeq(),IndexedSeq(this(p)))).equivalent(this.glue(s)),
         "result after re-including updated formula is equivalent to " + this + " glue " + s
     )
  
  /**
   * Check whether this sequent is a subsequent of the given sequent r (considered as sets)
   */
  def subsequentOf(r: Sequent) : Boolean = (pref == r.pref && ante.toSet.subsetOf(r.ante.toSet) && succ.toSet.subsetOf(r.succ.toSet))

  /**
   * Check whether this sequent is a equivalent to the given sequent r (considered as sets)
   */
  def equivalent(r: Sequent) : Boolean = (this.subsequentOf(r) && r.subsequentOf(this))

  override def toString: String = "Sequent[{(" + pref.map(_.prettyString).mkString(", ") + "),\n " +
    ante.map(_.prettyString()).mkString(",\n ") + "\n\n==>\n\n " + succ.map(_.prettyString()).mkString(",\n ") + "}]"
}


/**
 * Subclasses represent all proof rules.
 * A proof rule is ultimately a named mapping from sequents to lists of sequents.
 * The resulting list of sequents represent the subgoal/premise and-branches all of which need to be proved
 * to prove the current sequent (desired conclusion).
 */
  sealed abstract class Rule(val name: String) extends (Sequent => scala.collection.immutable.List[Sequent]) {
    //@TODO Augment apply with contract "ensuring instanceOf[ClosingRule](_) || (!_.isEmpty)" to ensure only closing rules can ever come back with an empty list of premises

    override def toString: String = name
  }
  
  sealed trait ClosingRule {}

object Provable {
  /**
   * Begin a new proof for the desired conclusion goal
   * @param goal the desired conclusion.
   * @result a Provable whose subgoals need to be all proved in order to prove goal.
   * @note soundness-critical
   */
  def startProof(goal : Sequent) = Provable(goal, scala.collection.immutable.IndexedSeq(goal))
}

/**
 * Provable(conclusion, subgoals) represents certified provability of
 * conclusion from all the premises in subgoals.
 * If subgoals is an empty list, conclusion is provable.
 * Otherwise conclusion is provable from the assumptions subgoals.
 * @param conclusion the conclusion that follows if all subgoals are valid.
 * @param subgoals the premises that, if they are all valid, imply the conclusion.
 * @note soundness-critical
 * @note Only private constructor calls for soundness
 * @author aplatzer
 * @TODO Subgoals as an immutable list or an immutable IndexedSeq?
 */
final case class Provable private (val conclusion: Sequent, val subgoals: scala.collection.immutable.IndexedSeq[Sequent]) {
  //override def hashCode: Int = HashFn.hash(271, conclusion, subgoals)

  /**
   * Checks whether this Provable proves its conclusion.
   */
  final def isProved : Boolean = (subgoals.isEmpty)

  /**
   * What conclusion this Provable proves if isProved.
   * @requires(isProved)
   */
  final def proved : Sequent = {
    require(isProved, "Only Provables that have been proved have a proven conclusion " + this)
    if (isProved) conclusion else throw new CoreException("ASSERT: Provables with remaining subgoals are not proved yet " + this)
  }

  /**
   * Apply given proof rule to the indicated subgoal of this Provable, returning the resulting Provable
   * @param rule the proof rule to apply to the indicated subgoal of this Provable derivation.
   * @param subgoal which of our subgoals to apply the given proof rule to.
   * @return A Provable derivation that proves the premise subgoal by using the given proof rule.
   * Will return a Provable with the same conclusion but an updated set of premises.
   * @requires(0 <= subgoal && subgoal < subgoals.length)
   */
  final def apply(rule : Rule, subgoal : Int) : Provable = {
    require(0 <= subgoal && subgoal < subgoals.length, "Rules " + rule + " can only be applied to an index " + subgoal + " within the subgoals " + subgoals)
    rule(subgoals(subgoal)) match {
      case Nil => new Provable(conclusion, subgoals.drop(subgoal))
      case fml :: rest => new Provable(conclusion, subgoals.updated(subgoal, fml) ++ rest)
    }
  } ensuring(r => r.conclusion == conclusion, "Same conclusion after applying proof rules") ensuring (
    r => subgoals.drop(subgoal).toSet.subsetOf(r.subgoals.toSet),
    "All previous premises still around except the one that the proof rule has been applied to") ensuring (
    r => rule(subgoals(subgoal)).toSet.subsetOf(r.subgoals.toSet), "All premises generated by rule application are new subgoals")

  /**
   * Replace premise by the given derivation.
   * Use the given provable derivation in place of the indicated subgoal of this Provable, returning the resulting concatenated Provable
   * @param subderivation the Provable derivation that proves premise subgoal.
   * @param subgoal the index of our subgoal that the given subderivation concludes.
   * @return A Provable derivation that joins our derivation and subderivation to a joint derivation of our conclusion using subderivation to show our subgoal.
   * Will return a Provable with the same conclusion but an updated set of premises.
   * @requires(0 <= subgoal && subgoal < subgoals.length)
   * @requires(subderivation.conclusion == subgoals(subgoal))
   */
  final def apply(subderivation : Provable, subgoal : Int) : Provable = {
    require(0 <= subgoal && subgoal < subgoals.length, "derivation " + subderivation + " can only be applied to an index " + subgoal + " within the subgoals " + subgoals)
    require(subderivation.conclusion == subgoals(subgoal), "the given derivation concludes " + subderivation.conclusion + " and has to conclude our indicated subgoal " + subgoals(subgoal))
    if (subderivation.conclusion != subgoals(subgoal)) throw new CoreException("ASSERT: Provables not concluding the required subgoal cannot be joined")
    subderivation.subgoals.toList match {  //@TODO Avoid awkward list conversion
      case Nil => new Provable(conclusion, subgoals.drop(subgoal))
      case fml :: rest => new Provable(conclusion, subgoals.updated(subgoal, fml) ++ rest)
    }
  } ensuring(r => r.conclusion == conclusion, "Same conclusion after joining derivations") ensuring (
    r => subgoals.drop(subgoal).toSet.subsetOf(r.subgoals.toSet),
    "All previous premises still around except the one replaced by a derivation") ensuring (
    r => subderivation.subgoals.toSet.subsetOf(r.subgoals.toSet), "All premises in joined derivation are new subgoals")

}




  /*********************************************************************************
   * Categorize Kinds of Proof Rules
   *********************************************************************************
   */

abstract class PositionRule(name: String, val pos: Position) extends Rule(name) {
    override def toString: String = name + " at " + pos
}

abstract class AssumptionRule(name: String, val aPos: Position, pos: Position) extends PositionRule(name, pos) {
  override def toString: String = name + " at " + pos + " assumption at " + aPos
}

abstract class TwoPositionRule(name: String, val pos1: Position, val pos2: Position) extends Rule(name) {
  override def toString: String = name + " at " + pos1 + " and " + pos2
}

/*********************************************************************************
 * Positioning information within expressions, i.e. formulas / terms / programs
 *********************************************************************************
 */

case class PosInExpr(pos: List[Int] = Nil) {
  require(pos forall(_>=0), "all nonnegative positions")
  def first:  PosInExpr = new PosInExpr(pos :+ 0)
  def second: PosInExpr = new PosInExpr(pos :+ 1)
  def third:  PosInExpr = new PosInExpr(pos :+ 2)

  def isPrefixOf(p: PosInExpr): Boolean = p.pos.startsWith(pos)
  def child: PosInExpr = PosInExpr(pos.tail)
}

// observe that HereP and PosInExpr([]) will be equals, since PosInExpr is a case class
object HereP extends PosInExpr

/**
 * @param index the number of the formula in the antecedent or succedent, respectively.
 * @param inExpr the position in said formula.
 * @TODO this position class will be unnecessary after removal of deprecated rules. Or rather: the PosInExpr part is irrelevant for rules, merely for tactics.
 * Thus simplify into just a positive or negative integer type with some antecedent/succedent accessor sugar for isAnte etc around.
 */
abstract class Position(val index: Int, val inExpr: PosInExpr = HereP) {
  require (index >= 0, "nonnegative index " + index)
  def isAnte: Boolean
  def getIndex: Int = index

  /**
   * Check whether index of this position is defined in given sequent (ignoring inExpr).
   */
  def isIndexDefined(s: Sequent): Boolean =
    if(isAnte)
      s.ante.length > getIndex
    else
      s.succ.length > getIndex

  /**
   * Top level position of this position
   * @return A position with the same index but on the top level (i.e., inExpr == HereP)
   */
  def topLevel: Position = {
    clone(index)
  } ensuring (r => r.isAnte==isAnte && r.index==index && r.inExpr == HereP)

  /**
   * Whether this position is a top-level position of a sequent.
   */
  def isTopLevel: Boolean = inExpr == HereP

  def +(i: Int): Position

  def first: Position
  def second: Position
  def third: Position

  protected def clone(i: Int, e: PosInExpr = HereP): Position

  override def toString: String = "(" + (if (isAnte) "Ante" else "Succ") + ", " + getIndex + ", " + inExpr + ")"
}

class AntePosition(index: Int, inExpr: PosInExpr = HereP) extends Position(index, inExpr) {
  def isAnte = true
  protected def clone(i: Int, e: PosInExpr): Position = new AntePosition(i, e)
  def +(i: Int) = AntePosition(index + i, inExpr)
  def first: Position = AntePosition(index, inExpr.first)
  def second: Position = AntePosition(index, inExpr.second)
  def third: Position = AntePosition(index, inExpr.third)
}

object AntePosition {
  def apply(index: Int, inExpr: PosInExpr = HereP): Position = new AntePosition(index, inExpr)
}

class SuccPosition(index: Int, inExpr: PosInExpr = HereP) extends Position(index, inExpr) {
  def isAnte = false
  protected def clone(i: Int, e: PosInExpr): Position = new SuccPosition(i, e)
  def +(i: Int) = SuccPosition(index + i, inExpr)
  def first: Position = SuccPosition(index, inExpr.first)
  def second: Position = SuccPosition(index, inExpr.second)
  def third: Position = SuccPosition(index, inExpr.third)
}

object SuccPosition {
  def apply(index: Int, inExpr: PosInExpr = HereP): Position = new SuccPosition(index, inExpr)
}

//abstract class Signature

/*********************************************************************************
 * Proof Rules
 *********************************************************************************
 */

/*********************************************************************************
 * Structural Sequent Proof Rules
 *********************************************************************************
 */

// weakening left = hide left
// remove duplicate antecedent (this should be a tactic)
object HideLeft extends (Position => Rule) {
  def apply(p: Position): Rule = {
    require(p.isAnte && p.inExpr == HereP, "Hide left should be done in the antecendent and on top level. Not on " + p)
    new Hide(p)
  }
}
// weakening right = hide right
// remove duplicate succedent (this should be a tactic)
object HideRight extends (Position => Rule) {
  def apply(p: Position): Rule = {
    require(!p.isAnte && p.inExpr == HereP, "Hide right should be done in succedent and on top level. Not on " + p)
    new Hide(p)
  }
}
class Hide(p: Position) extends PositionRule("Hide", p) {
  require(p.inExpr == HereP)
  def apply(s: Sequent): List[Sequent] = {
    if (p.isAnte)
      List(Sequent(s.pref, s.ante.patch(p.getIndex, Nil, 1), s.succ))
    else
      List(Sequent(s.pref, s.ante, s.succ.patch(p.getIndex, Nil, 1)))
  } ensuring (_.forall(r => r.subsequentOf(s)), "structural rule subsequents")
}

// co-weakening left = co-hide left (all but indicated position)
object CoHideLeft extends (Position => Rule) {
  def apply(p: Position): Rule = {
    require(p.isAnte && p.inExpr == HereP)
    new CoHide(p)
  }
}
// co-weakening right = co-hide right (all but indicated position)
object CoHideRight extends (Position => Rule) {
  def apply(p: Position): Rule = {
    require(!p.isAnte && p.inExpr == HereP)
    new CoHide(p)
  }
}
class CoHide(p: Position) extends PositionRule("CoHide", p) {
  require(p.inExpr == HereP)
  def apply(s: Sequent): List[Sequent] = {
    if (p.isAnte)
      List(Sequent(s.pref, IndexedSeq(s.ante(p.getIndex)), IndexedSeq()))
    else
      List(Sequent(s.pref, IndexedSeq(), IndexedSeq(s.succ(p.getIndex))))
  } ensuring (_.forall(r => r.subsequentOf(s)), "structural rule subsequents")
}


// Exchange left rule reorders antecedent
object ExchangeLeft {
  def apply(p1: Position, p2: Position): Rule = new ExchangeLeftRule(p1, p2)

  //@TODO Why is this not a TwoPositionRule?
  private class ExchangeLeftRule(p1: Position, p2: Position) extends Rule("ExchangeLeft") {
    require(p1.isAnte && p1.inExpr == HereP && p2.isAnte && p2.inExpr == HereP, "Rule is only applicable to two positions in the antecedent " + this)
    def apply(s: Sequent): List[Sequent] = {
      List(Sequent(s.pref, s.ante.updated(p1.getIndex, s.ante(p2.getIndex)).updated(p2.getIndex, s.ante(p1.getIndex)), s.succ))
      //throw new InapplicableRuleException("Rule is only applicable to two positions in the antecedent", this, s)
    } ensuring (_.forall(r => r.subsequentOf(s)), "structural rule subsequents")
  }
}

// Exchange right rule reorders succcedent
object ExchangeRight {
  def apply(p1: Position, p2: Position): Rule = new ExchangeRightRule(p1, p2)

  //@TODO Why is this not a TwoPositionRule?
  private class ExchangeRightRule(p1: Position, p2: Position) extends Rule("ExchangeRight") {
    require(!p1.isAnte && p1.inExpr == HereP && !p2.isAnte && p2.inExpr == HereP, "Rule is only applicable to two positions in the succedent " + this)
    def apply(s: Sequent): List[Sequent] = {
      List(Sequent(s.pref, s.ante, s.succ.updated(p1.getIndex, s.succ(p2.getIndex)).updated(p2.getIndex, s.succ(p1.getIndex))))
    } ensuring (_.forall(r => r.subsequentOf(s)), "structural rule subsequents")
  }
}

// Contraction right rule duplicates a formula in the succedent

object ContractionRight {
  def apply(p: Position): Rule = new ContractionRightRule(p)

  private class ContractionRightRule(p: Position) extends PositionRule("ContractionRight", p) {
    require(!p.isAnte && p.inExpr == HereP, "Rule is only applicable to a position in the succedent " + this)
    def apply(s: Sequent): List[Sequent] = {
      List(Sequent(s.pref, s.ante, s.succ :+ s.succ(p.getIndex)))
    } ensuring (_.forall(r => r.subsequentOf(s)), "structural rule subsequents")
  }
}

// Contraction left rule duplicates a formula in the succedent

object ContractionLeft {
  def apply(p: Position): Rule = new ContractionLeftRule(p)

  private class ContractionLeftRule(p: Position) extends PositionRule("ContractionLeft", p) {
    require(p.isAnte && p.inExpr == HereP, "Rule is only applicable to a position in the antecedent " + this)
    def apply(s: Sequent): List[Sequent] = {
      List(Sequent(s.pref, s.ante :+ s.ante(p.getIndex), s.succ))
    } ensuring (_.forall(r => r.subsequentOf(s)), "structural rule subsequents")
  }
}


/*********************************************************************************
 * Sequent Proof Rules for identity/closing and cut
 *********************************************************************************
 */

// Ax Axiom close / Identity rule
//@TODO Rename to Close or CloseId to avoid confusion with Axiom lookup
object AxiomClose extends ((Position, Position) => Rule) {
  def apply(ass: Position, p: Position): Rule = new AxiomClose(ass, p)
}


class AxiomClose(ass: Position, p: Position) extends AssumptionRule("Axiom", ass, p) with ClosingRule {
  require(p.isAnte != ass.isAnte, "Axiom close can only be applied to one formula in the antecedent and one in the succedent")
  require(p.inExpr == HereP && ass.inExpr == HereP, "Axiom close can only be applied to top level formulas")

  def apply(s: Sequent): List[Sequent] = {
    require(p.isAnte != ass.isAnte, "axiom close applies to different sides of sequent")
    if(p.isAnte != ass.isAnte && s(ass) == s(p)) {
        // close goal
        Nil
    } else {
        throw new InapplicableRuleException("The referenced formulas are not identical. Thus cannot close goal. " + s(ass) + " not the same as " + s(p), this, s)
    }
  } ensuring (_.isEmpty, "closed if applicable")
}

// close by true
object CloseTrue {
  def apply(p: Position): PositionRule = new CloseTrue(p)
}

class CloseTrue(p: Position) extends PositionRule("CloseTrue", p) with ClosingRule {
  require(!p.isAnte && p.inExpr == HereP, "CloseTrue only works in the succedent on top-level")
  override def apply(s: Sequent): List[Sequent] = {
    require(s.succ.length > p.getIndex, "Position " + p + " invalid in " + s)
    if(!p.isAnte && s.succ(p.getIndex) == True) Nil
    else throw new InapplicableRuleException("CloseTrue is not applicable to " + s + " at " + p, this, s)
  } ensuring (_.isEmpty, "closed if applicable")
}

// close by false
object CloseFalse {
  def apply(p: Position): PositionRule = new CloseFalse(p)
}

class CloseFalse(p: Position) extends PositionRule("CloseFalse", p) with ClosingRule {
  require(p.isAnte && p.inExpr == HereP, "CloseFalse only works in the antecedent on top-level")
  override def apply(s: Sequent): List[Sequent] = {
    require(s.ante.length > p.getIndex, "Position " + p + " invalid in " + s)
    if(p.isAnte && s.ante(p.getIndex) == False) Nil
    else throw new InapplicableRuleException("CloseFalse is not applicable to " + s + " at " + p, this, s)
  } ensuring (_.isEmpty, "closed if applicable")
}


// cut
object Cut {
  // Cut in the given formula c
  def apply(c: Formula) : Rule = new Cut(c)
  private class Cut(c: Formula) extends Rule("cut") {
    def apply(s: Sequent): List[Sequent] = {
      val use = new Sequent(s.pref, s.ante :+ c, s.succ)
      val show = new Sequent(s.pref, s.ante, s.succ :+ c)
      //@TODO Switch branches around to (show, use) and reformulate using glue()
      List(use, show)
    } ensuring(r => r.length==2 && s.subsequentOf(r(0)) && s.subsequentOf(r(1)), "subsequent of subgoals of cuts")
  }
}

/*********************************************************************************
 * Propositional Sequent Proof Rules
 *********************************************************************************
 */

// !R Not right
object NotRight extends (Position => Rule) {
  def apply(p: Position): Rule = new NotRight(p)
}

class NotRight(p: Position) extends PositionRule("Not Right", p) {
  require(!p.isAnte && p.inExpr == HereP, "Not Right is only applicable to top-level formulas in the succedent not to: " + p)
  def apply(s: Sequent): List[Sequent] = {
    val Not(a) = s(p)
    List(s.updated(p, Sequent(s.pref, IndexedSeq(a), IndexedSeq())))
  }
}

// !L Not left
object NotLeft extends (Position => Rule) {
  def apply(p: Position): Rule = new NotLeft(p)
}

class NotLeft(p: Position) extends PositionRule("Not Left", p) {
  require(p.isAnte && p.inExpr == HereP, "Not Left is only applicable to top-level formulas in the antecedent not to: " + p)
  def apply(s: Sequent): List[Sequent] = {
    val Not(a) = s(p)
    List(s.updated(p, Sequent(s.pref, IndexedSeq(), IndexedSeq(a))))
  }
}

// |R Or right
object OrRight extends (Position => Rule) {
  def apply(p: Position): Rule = new OrRight(p)
}
class OrRight(p: Position) extends PositionRule("Or Right", p) {
  require(!p.isAnte && p.inExpr == HereP, "Or Right is only applicable to top-level formulas in the succedent not to: " + p)
  def apply(s: Sequent): List[Sequent] = {
    val Or(a,b) = s(p)
    List(s.updated(p, Sequent(s.pref, IndexedSeq(), IndexedSeq(a,b))))
  }
}

// |L Or left
object OrLeft extends (Position => Rule) {
  def apply(p: Position): Rule = new OrLeft(p)
}

class OrLeft(p: Position) extends PositionRule("Or Left", p) {
  require(p.isAnte && p.inExpr == HereP, "Or Left is only applicable to top-level formulas in the antecedent not to: " + p)
  def apply(s: Sequent): List[Sequent] = {
    val Or(a,b) = s(p)
    List(s.updated(p, a), s.updated(p, b))
  }
}

// &R And right
object AndRight extends (Position => Rule) {
  def apply(p: Position): Rule = new AndRight(p)
}
class AndRight(p: Position) extends PositionRule("And Right", p) {
  require(!p.isAnte && p.inExpr == HereP, "And Right is only applicable to top-level formulas in the succedent not to: " + p)
  def apply(s: Sequent): List[Sequent] = {
    val And(a,b) = s(p)
    List(s.updated(p, a), s.updated(p, b))
  }
}

// &L And left
object AndLeft extends (Position => Rule) {
  def apply(p: Position): Rule = new AndLeft(p)
}

class AndLeft(p: Position) extends PositionRule("And Left", p) {
  require(p.isAnte && p.inExpr == HereP, "And Left is only applicable to top-level formulas in the antecedent not to: " + p)
  def apply(s: Sequent): List[Sequent] = {
    val And(a,b) = s(p)
    List(s.updated(p, Sequent(s.pref, IndexedSeq(a,b), IndexedSeq())))
  }
}

// ->R Implication right
object ImplyRight extends (Position => Rule) {
  def apply(p: Position): Rule = new ImplyRight(p)
}

class ImplyRight(p: Position) extends PositionRule("Imply Right", p) {
  require(!p.isAnte && p.inExpr == HereP, "Imply Right is only applicable to top-level formulas in the succedent not to: " + p)
  def apply(s: Sequent): List[Sequent] = {
    val Imply(a,b) = s(p)
    List(s.updated(p, Sequent(s.pref, IndexedSeq(a), IndexedSeq(b))))
  }
}


// ->L Implication left
object ImplyLeft extends (Position => Rule) {
  def apply(p: Position): Rule = new ImplyLeft(p)
}
class ImplyLeft(p: Position) extends PositionRule("Imply Left", p) {
  require(p.isAnte && p.inExpr == HereP, "Imply Left is only applicable to top-level formulas in the antecedent not to: " + p)
  def apply(s: Sequent): List[Sequent] = {
    val Imply(a,b) = s(p)
    //@TODO Surprising that both positions change.
    List(s.updated(p, Sequent(s.pref, IndexedSeq(), IndexedSeq(a))),
         s.updated(p, Sequent(s.pref, IndexedSeq(b), IndexedSeq())))
  }
}

// <->R Equiv right
object EquivRight extends (Position => Rule) {
  def apply(p: Position): Rule = new EquivRight(p)
}
class EquivRight(p: Position) extends PositionRule("Equiv Right", p) {
  require(!p.isAnte && p.inExpr == HereP, "Equivalence Right is only applicable to top-level formulas in the succedent not to: " + p)
  def apply(s: Sequent): List[Sequent] = {
    val Equiv(a,b) = s(p)
    //List(s.updated(p, And(Imply(a,b), Imply(b,a))))  // and then AndRight ~ ImplyRight
    List(s.updated(p, Sequent(s.pref, IndexedSeq(a),IndexedSeq(b))),
         s.updated(p, Sequent(s.pref, IndexedSeq(b),IndexedSeq(a))))
  }
}

// <->L Equiv left
object EquivLeft extends (Position => Rule) {
  def apply(p: Position): Rule = new EquivLeft(p)
}

class EquivLeft(p: Position) extends PositionRule("Equiv Left", p) {
  require(p.isAnte && p.inExpr == HereP, "Equivalence Left is only applicable to top-level formulas in the antecedent not to: " + p)
  def apply(s: Sequent): List[Sequent] = {
    val Equiv(a,b) = s(p)
    //List(s.updated(p, Or(And(a,b), And(Not(a),Not(b)))))  // and then OrLeft ~ AndLeft
    // List(s.updated(p, Sequent(s.pref, IndexedSeq(a,b),IndexedSeq())),
    //      s.updated(p, Sequent(s.pref, IndexedSeq(Not(a),Not(b)),IndexedSeq())))
    //@TODO This choice is compatible with tactics but is unreasonable. Prefer upper choices
    List(s.updated(p, And(a,b)),
         s.updated(p, And(Not(a),Not(b))))
  }
}


/*********************************************************************************
 * Uniform Substitution Proof Rule
 *********************************************************************************
 */

/**
 * Uniform Substitution Rule.
 * Applies a given uniform substitution to the given original premise (origin).
 * Pseudo application in sequent calculus to conclusion that fits to the Hilbert calculus application (origin->conclusion).
 * This rule interfaces forward Hilbert calculus rule application with backward sequent calculus pseudo-application
 * @param substitution the uniform substitution to be applied to origin.
 * @param origin the original premise, to which the uniform substitution will be applied. Thus, origin is the result of pseudo-applying this UniformSubstitution rule in sequent calculus.
 */
// uniform substitution
// this rule performs a backward substitution step. That is the substitution applied to the conclusion yields the premise
object UniformSubstitutionRule {
  def apply(subst: USubst, origin: Sequent) : Rule = new UniformSubstitutionRule(subst, origin)

  @elidable(FINEST) private def log(msg: =>Any) = {} //println(msg)

  private class UniformSubstitutionRule(val subst: USubst, val origin: Sequent) extends Rule("Uniform Substitution") {
    /**
     * check that conclusion is indeed derived from origin via subst (note that no reordering is allowed since those operations
     * require explicit rule applications)
     * @param conclusion the conclusion in sequent calculus to which the uniform substitution rule will be pseudo-applied, resulting in the premise origin that was supplied to UniformSubstituion.
     */
    def apply(conclusion: Sequent): List[Sequent] = {
      try {
        log("---- " + subst + "\n    " + origin + "\n--> " + subst(origin) + (if (subst(origin) == conclusion) "\n==  " else "\n!=  ") + conclusion)
        if (subst(origin) == conclusion) {
          List(origin)
        } else {
          throw new CoreException("From\n  " + origin + "\nuniform substitution\n  " + subst + "\ndid not conclude\n  " + conclusion + "\nbut instead\n  " + subst(origin))
        }
      } catch {
        case exc: SubstitutionClashException => throw exc.inContext("while applying " + this + " to conclusion\n" + conclusion)
      }
    }
  }
}



// /**
//  * Fast Uniform Substitution Rule.
//  * Applies a given uniform substitution to the given original premise (origin).
//  * Pseudo application in sequent calculus to conclusion that fits to the Hilbert calculus application (origin->conclusion).
//  * This rule interfaces forward Hilbert calculus rule application with backward sequent calculus pseudo-application
//  * @param substitution the uniform substitution to be applied to origin.
//  * @param origin the original premise, to which the uniform substitution will be applied. Thus, origin is the result of pseudo-applying this UniformSubstitution rule in sequent calculus.
//  */
// // uniform substitution
// // this rule performs a backward substitution step. That is the substitution applied to the conclusion yields the premise
// object FastUniformSubstitutionRule {
//   def apply(substitution: FastUSubst, origin: Sequent) : Rule = new FastUniformSubstitution(substitution, origin)
//
//   @elidable(FINEST) private def log(msg: =>String) = {} //println(msg)
//
//   private class FastUniformSubstitutionRule(val subst: FastUSubst, val origin: Sequent) extends Rule("Fast Uniform Substitution") {
//     /**
//      * check that s is indeed derived from origin via subst (note that no reordering is allowed since those operations
//      * require explicit rule applications)
//      * @param conclusion the conclusion in sequent calculus to which the uniform substitution rule will be pseudo-applied, resulting in the premise origin that was supplied to UniformSubstituion.
//      */
//     def apply(conclusion: Sequent): List[Sequent] = {
//       log("---- " + subst + "\n    " + origin + "\n--> " + subst(origin) + (if(subst(origin)==conclusion) "\n==  " else "\n!=  ") + conclusion)
//       val substAtOrigin = subst(origin) //just for debugging.
//       if (subst(origin) == conclusion) {
//         assert(alternativeAppliesCheck(conclusion), "uniform substitution application mechanisms agree")
//         List(origin)
//       } else {
//         assert(!alternativeAppliesCheck(conclusion), "uniform substitution application mechanisms agree")
//         throw new CoreException("From\n  " + origin + "\nuniform substitution\n  " + subst + "\ndid not conclude\n  " + conclusion + "\nbut instead\n  " + subst(origin))
//       }
//     }
//
//     private def alternativeAppliesCheck(conclusion: Sequent) : Boolean = {
//       //val subst = new OSubstitution(this.subst.l)
//       //val singleSideMatch = ((acc: Boolean, p: (Formula, Formula)) => {val a = subst(p._1); println("-------- Uniform " + subst + "\n" + p._1.prettyString + "\nbecomes\n" + a.prettyString + (if (a==p._2) "\nis equal to expected conclusion\n" else "\nshould have been equal to expected conclusion\n") + p._2.prettyString); a == p._2})
//       val singleSideMatch = ((acc: Boolean, p: (Formula, Formula)) => { subst(p._1) == p._2})
//       (conclusion.pref == origin.pref // universal prefix is identical
//         && origin.ante.length == conclusion.ante.length && origin.succ.length == conclusion.succ.length  // same length makes sure zip is exhaustive
//         && (origin.ante.zip(conclusion.ante)).foldLeft(true)(singleSideMatch)  // formulas in ante results from substitution
//         && (origin.succ.zip(conclusion.succ)).foldLeft(true)(singleSideMatch)) // formulas in succ results from substitution
//     }
//   }
// }

/**
 * Performs alpha conversion from a symbol name_idx to a symbol target_tIdx.
 * @param name The name to replace.
 * @param idx The index to replace.
 * @param target The target name.
 * @param tIdx The target index.
 * @param pos The position where to perform alpha conversion. If Some(p), p must point to a position that binds
 *            name_idx (either a quantifier or a box/diamond modality).
 */
class AlphaConversion(name: String, idx: Option[Int], target: String, tIdx: Option[Int], pos: Option[Position])
  extends Rule("Alpha Conversion") {

  @unspecialized
  override def compose[A](g: (A) => _root_.edu.cmu.cs.ls.keymaera.core.Sequent): (A) => scala.List[_root_.edu.cmu.cs.ls.keymaera.core.Sequent] = super.compose(g)

  def apply(s: Sequent): List[Sequent] = pos match {
    case Some(p) =>
      val formula = renameAt(s(p), p.inExpr)
      if (p.isAnte) List(Sequent(s.pref, s.ante :+ formula, s.succ))
      else List(Sequent(s.pref, s.ante, s.succ :+ formula))
    case None =>
      val ante = for (f <- s.ante) yield BoxModality(Assign(Variable(target, tIdx, Real), Variable(name, idx, Real)), apply(f))
      val succ = for (f <- s.succ) yield BoxModality(Assign(Variable(target, tIdx, Real), Variable(name, idx, Real)), apply(f))
      List(Sequent(s.pref, ante, succ))
  }

  def apply(f: Formula): Formula = {
    require(!allNames(f).exists(v => v.name == target && v.index == tIdx), s"Name ${target}_$tIdx not fresh in $f")
    rename(f)
  }

  def rename(f: Formula): Formula = f match {
    case Not(g) => Not(rename(g))
    case And(l, r) => And(rename(l), rename(r))
    case Or(l, r) => Or(rename(l), rename(r))
    case Imply(l, r) => Imply(rename(l), rename(r))
    case Equiv(l, r) => Equiv(rename(l), rename(r))

    case FormulaDerivative(g) => FormulaDerivative(rename(g))

    case Equals(d, l, r) => Equals(d, rename(l), rename(r))
    case NotEquals(d, l, r) => NotEquals(d, rename(l), rename(r))
    case GreaterEqual(d, l, r) => GreaterEqual(d, rename(l), rename(r))
    case GreaterThan(d, l, r) => GreaterThan(d, rename(l), rename(r))
    case LessEqual(d, l, r) => LessEqual(d, rename(l), rename(r))
    case LessThan(d, l, r) => LessThan(d, rename(l), rename(r))

    case ApplyPredicate(fn, theta) => ApplyPredicate(fn, rename(theta))

    case Forall(vars, phi) => renameQuantifier(vars, phi, Forall.apply)
    case Exists(vars, phi) => renameQuantifier(vars, phi, Exists.apply)

    case BoxModality(p, phi) => BoxModality(rename(p), rename(phi))
    case DiamondModality(p, phi) => DiamondModality(rename(p), rename(phi))

    case True | False => f
  }

  def rename(t: Term): Term = t match {
    case Neg(s, l) => Neg(s, rename(l))
    case Add(s, l, r) => Add(s, rename(l), rename(r))
    case Subtract(s, l, r) => Subtract(s, rename(l), rename(r))
    case Multiply(s, l, r) => Multiply(s, rename(l), rename(r))
    case Divide(s, l, r) => Divide(s, rename(l), rename(r))
    case Exp(s, l, r) => Exp(s, rename(l), rename(r))
    case Pair(dom, l, r) => Pair(dom, rename(l), rename(r))
    case Derivative(s, e) => Derivative(s, rename(e))
    case Apply(f, theta) => Apply(f, rename(theta))
    case x: Variable => renameVar(x)
    case CDot => CDot
    case Nothing => Nothing
    case Anything => Anything
    case x@Number(_, _) => x
  }

  def rename(p: Program): Program = p match {
    case Assign(v: Variable, t) => Assign(renameVar(v), rename(t))
    case Assign(Derivative(s, v: Variable), t) => Assign(Derivative(s, renameVar(v)), rename(t))
    case NDetAssign(v: Variable) => NDetAssign(renameVar(v))
    case Test(phi) => Test(rename(phi))
    case IfThen(cond, thenT) => IfThen(rename(cond), rename(thenT))
    case ode: DifferentialProgram => renameODE(ode)
    case Sequence(a, b) => Sequence(rename(a), rename(b))
    case Choice(a, b) => Choice(rename(a), rename(b))
    case Loop(a) => Loop(rename(a))
  }

  private def renameODE(p: DifferentialProgram): DifferentialProgram = p match {
      case AtomicODE(Derivative(dd, Variable(n, i, d)), t) if n == name && i == idx =>
        AtomicODE(Derivative(dd, Variable(target, tIdx, d)), rename(t))
      case AtomicODE(dv@Derivative(_, Variable(n, i, _)), t) if n != name || i != idx =>
        AtomicODE(dv, rename(t))
      case ODEProduct(a, b) => ODEProduct(renameODE(a), renameODE(b))
      case ODESystem(d, a, h) => ODESystem(d, renameODE(a), rename(h))
      case _: EmptyODE => p
      case IncompleteSystem(a) => IncompleteSystem(renameODE(a))
      case CheckedContEvolveFragment(a) => CheckedContEvolveFragment(renameODE(a))
      case _: DifferentialProgramConstant => p
  }

  private def renameVar(e: Variable): Variable =
    if (e.name == name && e.index == idx) Variable(target, tIdx, e.sort)
    else e

  private def rename(e: NamedSymbol): NamedSymbol = e match {
    case v: Variable => renameVar(v)
    case DifferentialSymbol(v: Variable) => DifferentialSymbol(renameVar(v))
    case _ => throw new IllegalArgumentException("Alpha conversion only supported for variables so far")
  }

  private def renameQuantifier[T <: Quantifier](vars: Seq[NamedSymbol], phi: Formula,
                                                factory: (Seq[NamedSymbol], Formula) => T) = {
    vars.find(v => v.name == name && v.index == idx) match {
      case Some(oldVar) => factory(vars.map(rename), rename(phi))
      case None => factory(vars, rename(phi))
    }
  }

  /**
   * @TODO Difference to StaticSemantics? Could possibly converge, for example by tracking names in SetLattice even after isTop() and then providing a way of getting the literally occurring symbols from the SetLattice. 
   */
  private def allNames(f: Formula): Set[NamedSymbol] = f match {
    // homomorphic cases
    case Equals(d, l, r) => allNames(l) ++ allNames(r)
    case NotEquals(d, l, r) => allNames(l) ++ allNames(r)
    case GreaterEqual(d, l, r) => allNames(l) ++ allNames(r)
    case GreaterThan(d, l, r) => allNames(l) ++ allNames(r)
    case LessEqual(d, l, r) => allNames(l) ++ allNames(r)
    case LessThan(d, l, r) => allNames(l) ++ allNames(r)

    case Not(g) => allNames(g)
    case And(l, r) => allNames(l) ++ allNames(r)
    case Or(l, r) => allNames(l) ++ allNames(r)
    case Imply(l, r) => allNames(l) ++ allNames(r)
    case Equiv(l, r) => allNames(l) ++ allNames(r)
    case FormulaDerivative(df) => allNames(df) ++ allNames(df).map(DifferentialSymbol(_))

    case Forall(vars, g) => vars.toSet ++ allNames(g)
    case Exists(vars, g) => vars.toSet ++ allNames(g)

    case BoxModality(p, g) => allNames(p) ++ allNames(g)
    case DiamondModality(p, g) => allNames(p) ++ allNames(g)

    // base cases
    case ApplyPredicate(p, arg) => Set(p) ++ allNames(arg)
    case True | False => Set.empty
    case _ => throw new UnknownOperatorException("Not implemented", f)
  }

  private def allNames(t: Term): Set[NamedSymbol] = t match {
    // homomorphic cases
    case Neg(s, l) => allNames(l)
    case Add(s, l, r) => allNames(l) ++ allNames(r)
    case Subtract(s, l, r) => allNames(l) ++ allNames(r)
    case Multiply(s, l, r) => allNames(l) ++ allNames(r)
    case Divide(s, l, r) => allNames(l) ++ allNames(r)
    case Exp(s, l, r) => allNames(l) ++ allNames(r)
    case Pair(dom, l, r) => allNames(l) ++ allNames(r)
    case Derivative(s, e) => allNames(e)
    // base cases
    case Apply(f, arg) => Set(f) ++ allNames(arg)
    case x: Variable => Set(x)
    case CDot => Set(CDot)
    case nd: DifferentialSymbol => Set(nd)
    case _: NumberObj | Nothing | Anything => Set.empty
  }

  private def allNames(p: Program): Set[NamedSymbol] = p match {
    case Assign(x: Variable, e) => Set(x) ++ allNames(e)
    case Assign(Derivative(_, x : NamedSymbol), e) => Set(x) ++ allNames(e)
    case Assign(x : DifferentialSymbol, e) => Set(x) ++ allNames(e)
    case NDetAssign(x: Variable) => Set(x)
    case Test(f) => allNames(f)
    case IfThen(cond, thenT) => allNames(cond) ++ allNames(thenT)
    case AtomicODE(Derivative(_, x: Variable), e) => Set(x) ++ allNames(e)
    case ODEProduct(a, b) => allNames(a) ++ allNames(b)
    case ODESystem(vars, a, h) => allNames(a) ++ allNames(h)
    case IncompleteSystem(a) => allNames(a)
    case CheckedContEvolveFragment(a) => allNames(a)
    case _: EmptyODE => Set()
    case Sequence(a, b) => allNames(a) ++ allNames(b)
    case Choice(a, b) => allNames(a) ++ allNames(b)
    case Loop(a) => allNames(a)
    case prg: ProgramConstant => Set(prg)
    case prg: DifferentialProgramConstant  => Set(prg)
    case _ => throw new UnknownOperatorException("Not implemented", p)
  }

  private def renameAt(f: Formula, p: PosInExpr): Formula =
    if (p == HereP) f match {
      // only allow renaming at a specific position if the name to be replaced is bound there
      // (needed for skolemization and renaming of quantified parts inside a formula)
      case Forall(vars, _) if vars.exists(v => v.name == name && v.index == idx) => rename(f)
      case Exists(vars, _) if vars.exists(v => v.name == name && v.index == idx) => rename(f)
      // if program may bind var, then rename with stored initial value
      case BoxModality(a, _) if StaticSemantics(a).bv.exists(v => v.name == name && v.index == idx) =>
        BoxModality(Assign(Variable(target, tIdx, Real), Variable(name, idx, Real)), rename(f))
      case DiamondModality(a, _) if StaticSemantics(a).bv.exists(v => v.name == name && v.index == idx) =>
        DiamondModality(Assign(Variable(target, tIdx, Real), Variable(name, idx, Real)), rename(f))
      case _ => f
    } else f match {
      // homomorphic cases
      case Not(g) => Not(renameAt(g, p.child))
      case And(l, r) => if (p.pos.head == 0) And(renameAt(l, p.child), r) else And(l, renameAt(r, p.child))
      case Or(l, r) => if (p.pos.head == 0) Or(renameAt(l, p.child), r) else Or(l, renameAt(r, p.child))
      case Imply(l, r) => if (p.pos.head == 0) Imply(renameAt(l, p.child), r) else Imply(l, renameAt(r, p.child))
      case Equiv(l, r) => if (p.pos.head == 0) Equiv(renameAt(l, p.child), r) else Equiv(l, renameAt(r, p.child))
      case FormulaDerivative(df) => FormulaDerivative(renameAt(df, p.child))

      case Forall(vars, g) => if (p.pos.head == 0) Forall(vars, renameAt(g, p.child)) else throw new IllegalArgumentException("Cannot traverse to " + p.pos.head + " in quantifier, only 0 allowed")
      case Exists(vars, g) => if (p.pos.head == 0) Exists(vars, renameAt(g, p.child)) else throw new IllegalArgumentException("Cannot traverse to " + p.pos.head + " in quantifier, only 0 allowed")

      case BoxModality(prg, g) => if (p.pos.head == 0) BoxModality(renameAt(prg, p.child), g) else BoxModality(prg, renameAt(g, p.child))
      case DiamondModality(prg, g) => if (p.pos.head == 0) DiamondModality(renameAt(prg, p.child), g) else DiamondModality(prg, renameAt(g, p.child))

      // base cases
      case a => throw new IllegalArgumentException("Unable to traverse deeper, reached non-formula" + a + " but would still need to traverse to " + p)
  }

  private def renameAt(prg: Program, p: PosInExpr): Program =
    if (p == HereP) throw new IllegalArgumentException("Position " + p + " is program " + prg + ", not a formula")
    else prg match {
      case Test(f) => if (p.pos.head == 0) Test(renameAt(f, p.child)) else throw new IllegalArgumentException("Cannot traverse to " + p.pos.head + " in test, only 0 allowed")
      case IfThen(cond, thenT) => if (p.pos.head == 0) IfThen(renameAt(cond, p.child), thenT) else IfThen(cond, renameAt(thenT, p.child))
      case ODESystem(vars, a, h) => if (p.pos.head == 2) ODESystem(vars, a, renameAt(h, p.child)) else throw new IllegalArgumentException("Cannot traverse to " + p.pos.head + " in ODE system, only 2 allowed")
      case Sequence(a, b) => if (p.pos.head == 0) Sequence(renameAt(a, p.child), b) else Sequence(a, renameAt(b, p.child))
      case Choice(a, b) => if (p.pos.head == 0) Choice(renameAt(a, p.child), b) else Choice(a, renameAt(b, p.child))
      case Loop(a) => if (p.pos.head == 0) Loop(renameAt(a, p.child)) else throw new IllegalArgumentException("Cannot traverse to " + p.pos.head + " in loop, only 0 allowed")
      case a => throw new IllegalArgumentException("Unable to traverse deeper, reached non-formula " + a + " but would still need to traverse to " + p)
  }
}


/*********************************************************************************
 * Skolemization Proof Rule
 *********************************************************************************
 */

/**
 * Skolemization assumes that the names of the quantified variables to be skolemized are unique within the sequent.
 * This can be ensured by finding a unique name and renaming the bound variable through alpha conversion.
 * @TODO Could replace by uniform substitution rule application mechanism for rule "all generalization"
 * along with tactics expanding scope of quantifier with axiom "all quantifier scope" at the cost of propositional repacking and unpacking.
 *      p(x)
 *  ---------------all generalize
 *  \forall x. p(x)
 */
class Skolemize(p: Position) extends PositionRule("Skolemize", p) {
  require(p.inExpr == HereP, "Can only skolemize top level formulas")
  override def apply(s: Sequent): List[Sequent] = {
    // Other names underneath p are forbidden as well, but the variables v that are to be skolemized are fine as Skolem function names.
    val vars = BindingAssessment.allNamesExceptAt(s, p)
    val (v,phi) = s(p) match {
      case Forall(qv, qphi) if !p.isAnte => (qv,qphi)
      case Exists(qv, qphi) if p.isAnte => (qv,qphi)
      case _ => throw new InapplicableRuleException("Skolemization in antecedent is only applicable to existential quantifiers/in succedent only to universal quantifiers", this, s)
    }
    if (vars.intersect(v.toSet).nonEmpty)
      throw new SkolemClashException("Variables to be skolemized should not appear anywhere else in the sequent. AlphaConversion required.",
        vars.intersect(v.toSet))
    // TODO append v to prefix for merge or existential quantifier handling
    List(if (p.isAnte) Sequent(s.pref /*++ v*/, s.ante.updated(p.index, phi), s.succ)
         else Sequent(s.pref /*++ v*/, s.ante, s.succ.updated(p.index, phi)))
  }
}

/**
 * Skolemization assumes that the names of the quantified variables to be skolemized are unique within the sequent.
 * This can be ensured by finding a unique name and renaming the bound variable through alpha conversion.
 * @TODO Replace by uniform substitution rule application mechanism for rule "all generalization" for functions
 * along with tactics expanding scope of quantifier with axiom "all quantifier scope".
 *      p(c())
 *  ---------------US c()~>x
 *      p(x)
 *  ---------------all generalize
 *  \forall x. p(x)
 * @TODO Or replace by AxiomaticRule with context padding using uniform substitution
 *  Gamma |- p(c()), Delta
 *  --------------- when c\not\in signature(Gamma,Delta)
 *  Gamma |- \forall x. p(x), Delta
 * And derive Skolemize from that by US.
 */
@deprecated("Replace by tactics performing uniform substitution c()~>z after a Skolemize that introduced variable z")
class SkolemizeToFn(p: Position) extends PositionRule("Skolemize2Fn", p) {
  require(p.inExpr == HereP, "Can only skolemize top level formulas")

  override def apply(s: Sequent): List[Sequent] = {
    // Other names underneath p are forbidden as well, but the variables v that are to be skolemized are fine as Skolem function names.

    val vars = BindingAssessment.allNamesExceptAt(s, p)
    val (fn, phi) = s(p) match {
      case Forall(qvs, qphi) if !p.isAnte => (qvs.map(qv => Function(qv.name, qv.index, Unit, qv.sort)), varsToFnIn(qvs, qphi))
      case Exists(qvs, qphi) if p.isAnte => (qvs.map(qv => Function(qv.name, qv.index, Unit, qv.sort)), varsToFnIn(qvs, qphi))
      case _ => throw new InapplicableRuleException("Skolemization in antecedent is only applicable to existential quantifiers/in succedent only to universal quantifiers", this, s)
    }
    if (vars.intersect(fn.toSet).nonEmpty)
      throw new SkolemClashException("Variables to be skolemized should not appear anywhere else in the sequent. AlphaConversion required.",
        vars.intersect(fn.toSet))
    // TODO append v to prefix for merge or existential quantifier handling
    List(if (p.isAnte) Sequent(s.pref /*++ fn*/, s.ante.updated(p.index, phi), s.succ)
    else Sequent(s.pref /*++ fn*/, s.ante, s.succ.updated(p.index, phi)))
  }

  // TODO flat implementation, get rid of expression traversal
  import ExpressionTraversal.traverse
  private def varsToFnIn(vs: Seq[NamedSymbol], f: Formula) = traverse(new ExpressionTraversalFunction {
      override def preT(p: PosInExpr, t: Term): Either[Option[StopTraversal], Term] = t match {
        case v: Variable if vs.contains(v) => Right(Apply(Function(v.name, v.index, Unit, v.sort), Nothing))
        case _ => Left(None)
      }
    }, f) match {
    case Some(frm) => frm
    case _ => throw new IllegalArgumentException("Skolemization was unable to replace quantified variables with constant function symbols")
  }

}

/*********************************************************************************
 * Block Quantifier Decomposition
 *********************************************************************************
 */

/**
 * decompose quantifiers.
 * @NOTE Currently not used. Delete
 * @TODO Can turn into axiom once list quantifiers and cons in list quantifier are parsable.
 * @TODO Should simplify implementation substantially by only applying at top-level.
 */
@deprecated
object DecomposeQuantifiers {
  def apply(p: Position): Rule = new DecomposeQuantifiers(p)
}

@deprecated("Remove or change")
class DecomposeQuantifiers(pos: Position) extends PositionRule("Decompose Quantifiers", pos) {
  override def apply(s: Sequent): List[Sequent] = {
    val fn = new ExpressionTraversalFunction {
      override def preF(p: PosInExpr, e: Formula): Either[Option[StopTraversal], Formula] = if(p == pos.inExpr) Left(None) else Right(e)
      override def postF(p: PosInExpr, e: Formula): Either[Option[StopTraversal], Formula] = e match {
        case Forall(vars, f) if vars.length >= 2 => Right(Forall(vars.take(1), Forall(vars.drop(1), f)))
        case Exists(vars, f) if vars.length >= 2 => Right(Exists(vars.take(1), Exists(vars.drop(1), f)))
        case _ => throw new InapplicableRuleException("Can only decompose quantifiers with at least 2 variables. Not: " + e.prettyString(), DecomposeQuantifiers.this, s)
      }
    }
    val f = ExpressionTraversal.traverse(TraverseToPosition(pos.inExpr, fn), s(pos)) match {
      case Some(form) => form
      case _ => throw new InapplicableRuleException("Can only decompose quantifiers with at least 2 variables. Not: " + s(pos).prettyString() + " at " + pos, this, s)
    }
    if(pos.isAnte)
      List(Sequent(s.pref, s.ante.updated(pos.getIndex, f), s.succ))
    else
      List(Sequent(s.pref, s.ante, s.succ.updated(pos.getIndex, f)))
  }
}

/*********************************************************************************
 * Lookup Axioms
 *********************************************************************************
 */

object Axiom {
  // immutable list of axioms
  val axioms: scala.collection.immutable.Map[String, Formula] = loadAxiomFile

  def axiomFileLocation() : String = {
    val resource = this.getClass().getResource("axioms.key.alp")
    val fileLocation : String = {
      if(resource == null) {
        ???
      }
      else {
        resource.getFile()
      }
    }
    assert(new java.io.File(fileLocation).exists());
    fileLocation
  }

  //TODO-nrf here, parse the axiom file and add all loaded knowledge to the axioms map.
  //@TODO In the long run, could benefit from asserting expected parse of axioms to remove parser from soundness-critical core. This, obviously, introduces redundancy.
  private def loadAxiomFile: Map[String, Formula] = {
    val parser = new KeYmaeraParser(false)
    val alp = parser.ProofFileParser
    val src = io.Source.fromFile(axiomFileLocation()).mkString
    val res = alp.runParser(src)

    //Ensure that there are no doubly named axioms.
    val distinctAxiomNames = res.map(k => k.name).distinct
    assert(res.length == distinctAxiomNames.length)

    (for(k <- res)
      yield (k.name -> k.formula)).toMap
  } ensuring(assertCheckAxiomFile _, "checking parse of axioms against expected outcomes")

  // lookup axiom named id
  final def apply(id: String): Rule = new Rule("Axiom " + id) {
    def apply(s: Sequent): List[Sequent] = {
      axioms.get(id) match {
        case Some(f) => List(new Sequent(s.pref, s.ante :+ f, s.succ))
        case _ => throw new InapplicableRuleException("Axiom " + id + " does not exist in:\n" + axioms.mkString("\n"), this, s)
      }
    } ensuring (r => !r.isEmpty && r.forall(s.subsequentOf(_)), "axiom lookup adds formulas")
  }
  
  @elidable(ASSERTION) private def assertCheckAxiomFile(axs : Map[String, Formula]) = {
    val x = Variable("x", None, Real)
    val aP0 = ApplyPredicate(Function("p", None, Unit, Bool), Nothing)
    val aPn = ApplyPredicate(Function("p", None, Real, Bool), Anything)
    val aQn = ApplyPredicate(Function("q", None, Real, Bool), Anything)
    val aC = Apply(Function("c", None, Unit, Real), Nothing)
    val aF = Apply(Function("f", None, Real, Real), Anything)
    val aG = Apply(Function("g", None, Real, Real), Anything)
    val a = ProgramConstant("a")
    val b = ProgramConstant("b")
    // soundness-critical that these are for p() not for p(x) or p(?)
    assert(axs("vacuous all quantifier") == Equiv(aP0, Forall(IndexedSeq(x), aP0)), "vacuous all quantifier")
    assert(axs("vacuous exists quantifier") == Equiv(aP0, Exists(IndexedSeq(x), aP0)), "vacuous exists quantifier")
    assert(axs("V vacuous") == Imply(aP0, Modality(BoxModality(a), aP0)), "V vacuous")
    
    assert(axs("[++] choice") == Equiv(Modality(BoxModality(Choice(a,b)), aPn), And(Modality(BoxModality(a), aPn), Modality(BoxModality(b), aPn))), "[++] choice")
    assert(axs("[;] compose") == Equiv(Modality(BoxModality(Sequence(a,b)), aPn), Modality(BoxModality(a), Modality(BoxModality(b), aPn))), "[;] compose")
    
    assert(axs("c()' derive constant fn") == Equals(Real, Derivative(Real, aC), Number(0)), "c()' derive constant fn")
    assert(axs("-' derive minus") == Equals(Real, Derivative(Real, Subtract(Real, aF, aG)), Subtract(Real, Derivative(Real, aF), Derivative(Real, aG))), "-' derive minus")
    assert(axs("*' derive product") == Equals(Real, Derivative(Real, Multiply(Real, aF, aG)), Add(Real, Multiply(Real, Derivative(Real, aF), aG), Multiply(Real, aF, Derivative(Real, aG)))), "*' derive product")
    assert(axs("!=' derive !=") == Equiv(FormulaDerivative(NotEquals(Real, aF, aG)), Equals(Real, Derivative(Real, aF), Derivative(Real, aG))), "!=' derive !=")
    assert(axs("|' derive or") == Equiv(FormulaDerivative(Or(aPn, aQn)), And(FormulaDerivative(aPn), FormulaDerivative(aQn))), "|' derive or")
    true
  }
}

/**
 * Apply a uniform substitution instance of an axiomatic proof rule,
 * i.e. locally sound proof rules that are represented by a pair of concrete formulas, one for the premise and one for the conclusion.
 * Axiomatic proof rules are employed after forming their uniform substitution instances.
 * @author aplatzer
 * @see "Andre Platzer. A uniform substitution calculus for differential dynamic logic.  arXiv 1503.01981, 2015."
 */
object AxiomaticRule {
  // immutable list of locally sound axiomatic proof rules (premise, conclusion)
  val rules: scala.collection.immutable.Map[String, (Sequent, Sequent)] = loadRuleFile()

  // apply uniform substitution instance subst of "axiomatic" rule named id
  final def apply(id: String, subst: USubst): Rule = new AxiomaticRuleInstance(id, subst)

  private final class AxiomaticRuleInstance(val id: String, val subst: USubst) extends Rule("Axiomatic Rule " + id + " instance") {
    private val (rulepremise,ruleconclusion) = rules.get(id) match {
      case Some(pair) => pair
      case _ => throw new InapplicableRuleException("Rule " + id + " does not exist in:\n" + rules.mkString("\n"), this)
    }

    /**
     * check that conclusion is indeed the indicated substitution instance from the axiomatic rule's conclusion.
     * Leads to same substitution instance of axiomatic rule's premise.
     * @param conclusion the conclusion in sequent calculus to which the uniform substitution rule will be pseudo-applied, resulting in the premise origin that was supplied to UniformSubstituion.
     */
    def apply(conclusion: Sequent): List[Sequent] = {
      try {
        if (subst(ruleconclusion) == conclusion) {
          List(subst(rulepremise))
        } else {
          throw new CoreException("Desired conclusion\n  " + conclusion + "\nis not a uniform substitution instance of\n" + ruleconclusion + "\nwith uniform substitution\n  " + subst + "\nwhich would be the instance\n  " + subst(ruleconclusion) + "\ninstead of\n  " + conclusion)
        }
      } catch {
        case exc: SubstitutionClashException => throw exc.inContext("while applying " + this + " for intended conclusion\n" + conclusion)
      }
    }
  }

  /**
   * KeYmaera Axiomatic Proof Rules.
   * @note Soundness-critical: Only return locally sound proof rules.
   * @author aplatzer
   */
  private def loadRuleFile() = {
    val x = Variable("x_", None, Real)
    val px = ApplyPredicate(Function("p_", None, Real, Bool), x)
    val pny = ApplyPredicate(Function("p_", None, Real, Bool), Anything)
    val qx = ApplyPredicate(Function("q_", None, Real, Bool), x)
    val qny = ApplyPredicate(Function("q_", None, Real, Bool), Anything)
    val fny = Apply(Function("f_", None, Real, Real), Anything)
    val gny = Apply(Function("g_", None, Real, Real), Anything)
    val ctxt = Function("ctx_", None, Real, Real)
    val ctxf = Function("ctx_", None, Real, Bool)
    val context = Function("ctx_", None, Bool, Bool)//@TODO eisegesis  should be Function("ctx_", None, Real->Bool, Bool) //@TODO introduce function types or the Predicational datatype
    val a = ProgramConstant("a_")
    val fmlny = ApplyPredicate(Function("F_", None, Real, Bool), Anything)
    
    scala.collection.immutable.Map(
      /* @deprecated/@derived("Could use CQ equation congruence with p(.)=(ctx_(.)=ctx_(g_(x))) and reflexivity of = instead.") */
      ("CT term congruence",
        (Sequent(Seq(), IndexedSeq(), IndexedSeq(Equals(Real, fny, gny))),
         Sequent(Seq(), IndexedSeq(), IndexedSeq(Equals(Real, Apply(ctxt, fny), Apply(ctxt, gny)))))),
      ("CQ equation congruence",
        (Sequent(Seq(), IndexedSeq(), IndexedSeq(Equals(Real, fny, gny))),
         Sequent(Seq(), IndexedSeq(), IndexedSeq(Equiv(ApplyPredicate(ctxf, fny), ApplyPredicate(ctxf, gny)))))),
      ("CE congruence",
        (Sequent(Seq(), IndexedSeq(), IndexedSeq(Equiv(pny, qny))),
         Sequent(Seq(), IndexedSeq(), IndexedSeq(Equiv(ApplyPredicational(context, pny), ApplyPredicational(context, qny)))))),
      ("all generalization",
        (Sequent(Seq(), IndexedSeq(), IndexedSeq(px)),
          Sequent(Seq(), IndexedSeq(), IndexedSeq(Forall(Seq(x), px))))),
      ("all monotone",
         (Sequent(Seq(), IndexedSeq(px), IndexedSeq(qx)),
          Sequent(Seq(), IndexedSeq(Forall(Seq(x), px)), IndexedSeq(Forall(Seq(x), qx))))),
      ("[] monotone",
        (Sequent(Seq(), IndexedSeq(pny), IndexedSeq(qny)),
          Sequent(Seq(), IndexedSeq(BoxModality(a, pny)), IndexedSeq(BoxModality(a, qny))))),
      ("<> monotone",
        (Sequent(Seq(), IndexedSeq(pny), IndexedSeq(qny)),
          Sequent(Seq(), IndexedSeq(DiamondModality(a, pny)), IndexedSeq(DiamondModality(a, qny))))),
      //@deprecated("Use CE instead.")
      ("all congruence",
        (Sequent(Seq(), IndexedSeq(), IndexedSeq(Equiv(px, qx))),
         Sequent(Seq(), IndexedSeq(), IndexedSeq(Equiv(Forall(Seq(x), px), Forall(Seq(x), qx)))))),
      //@deprecated("Use CE instead.")
      ("exists congruence",
        (Sequent(Seq(), IndexedSeq(), IndexedSeq(Equiv(px, qx))),
         Sequent(Seq(), IndexedSeq(), IndexedSeq(Equiv(Exists(Seq(x), px), Exists(Seq(x), qx)))))),
      //@deprecated("Use [] monotone twice or just use CE equivalence congruence")
      //@TODO likewise for the other congruence rules.
      ("[] congruence",
        (Sequent(Seq(), IndexedSeq(), IndexedSeq(Equiv(pny, qny))),
          Sequent(Seq(), IndexedSeq(), IndexedSeq(Equiv(BoxModality(a, pny), BoxModality(a, qny)))))),
          //@deprecated("Use CE instead.")
      ("<> congruence",
        (Sequent(Seq(), IndexedSeq(), IndexedSeq(Equiv(pny, qny))),
          Sequent(Seq(), IndexedSeq(), IndexedSeq(Equiv(DiamondModality(a, pny), DiamondModality(a, qny)))))),
      //@deprecated Use "CE equivalence congruence" instead of all these congruence rules.
      // Derived axiomatic rules
      ("-> congruence",
        (Sequent(Seq(), IndexedSeq(), IndexedSeq(Equiv(pny, qny))),
          Sequent(Seq(), IndexedSeq(), IndexedSeq(Equiv(Imply(fmlny, pny), Imply(fmlny, qny)))))),
          //@deprecated("Use CE instead.")
      ("<-> congruence",
        (Sequent(Seq(), IndexedSeq(), IndexedSeq(Equiv(pny, qny))),
          Sequent(Seq(), IndexedSeq(), IndexedSeq(Equiv(Equiv(fmlny, pny), Equiv(fmlny, qny)))))),
          //@deprecated("Use CE instead.")
      ("& congruence",
        (Sequent(Seq(), IndexedSeq(), IndexedSeq(Equiv(pny, qny))),
          Sequent(Seq(), IndexedSeq(), IndexedSeq(Equiv(And(fmlny, pny), And(fmlny, qny)))))),
          //@deprecated("Use CE instead.")
      ("| congruence",
        (Sequent(Seq(), IndexedSeq(), IndexedSeq(Equiv(pny, qny))),
          Sequent(Seq(), IndexedSeq(), IndexedSeq(Equiv(Or(fmlny, pny), Or(fmlny, qny)))))),
          //@deprecated("Use CE instead.")
      ("! congruence",
        (Sequent(Seq(), IndexedSeq(), IndexedSeq(Equiv(pny, qny))),
          Sequent(Seq(), IndexedSeq(), IndexedSeq(Equiv(Not(pny), Not(qny)))))),
      /* UNSOUND FOR HYBRID GAMES */
      ("Goedel", /* unsound for hybrid games */
        (Sequent(Seq(), IndexedSeq(), IndexedSeq(pny)),
         Sequent(Seq(), IndexedSeq(), IndexedSeq(BoxModality(a, pny)))))
    )
  }

}


/*********************************************************************************
 * Lemma Mechanism Rules
 *********************************************************************************
 */

// Lookup Lemma (different justifications: Axiom, Lemma with proof, Oracle Lemma)


/**
 * Lookup a lemma that has been proved previously or by an external arithmetic tool.
 * @author nfulton
 *@TODO Review
 */
object LookupLemma {
  def apply(file : java.io.File, name : String):Rule = new LookupLemma(file,name)
  private class LookupLemma(file : java.io.File, name : String) extends Rule("Lookup Lemma") {
    def apply(s : Sequent) = {
      val parser = new KeYmaeraParser()
      val knowledge = parser.ProofFileParser.runParser(scala.io.Source.fromFile(file).mkString)
      val formula = LoadedKnowledgeTools.fromName(knowledge)(name).head.formula
      //@TODO Are lemmas fine in every context? Including any s.pref?
      val newSequent = new Sequent(s.pref, s.ante :+ formula, s.succ) //TODO-nrf not sure about this.
      List(newSequent)
    }
  }

  def addRealArithLemma (t : Tool, f : Formula) : Option[(java.io.File, String, Formula)] = {
    //Find the solution
    t match {
      case x: Mathematica =>
        val (solution, input, output) = x.cricitalQE.qeInOut(f)
        val result = Equiv(f,solution)

        //Save the solution to a file.
        //TODO-nrf create an interface for databases.
        def getUniqueLemmaFile(idx:Int=0):java.io.File = {
          val lemmadbpath = new java.io.File("lemmadb")
          lemmadbpath.mkdirs
          val f = new java.io.File(lemmadbpath, "QE" + t.name + idx.toString() + ".alp")
          if(f.exists()) getUniqueLemmaFile(idx+1)
          else f
        }
        val file = LookupLemma.synchronized {
          // synchronize on file creation to make sure concurrent uses use new file names
          val newFile = getUniqueLemmaFile()
          newFile.createNewFile
          newFile
        }


        val evidence = new ToolEvidence(Map(
          "input" -> input, "output" -> output))
        KeYmaeraPrettyPrinter.saveProof(file, result, evidence)

        //Return the file where the result is saved, together with the result.
        Some((file, file.getName, result))
      case _ => None
    }
  }
}

// vim: set ts=4 sw=4 et:<|MERGE_RESOLUTION|>--- conflicted
+++ resolved
@@ -53,12 +53,8 @@
    * @return the formula at the given position either from the antecedent or the succedent ignoring p.inExpr
    */
   def apply(p: Position): Formula = {
-<<<<<<< HEAD
-//    require(p.inExpr == HereP, "Can only retrieve top level formulas")
-=======
     //@TODO require(p.inExpr == HereP, "Can only retrieve top level formulas")
     if (p.inExpr != HereP) print("INFO: Should only retrieve top level formulas")
->>>>>>> 8300efe0
     if(p.isAnte) {
       require(p.getIndex < ante.length, "Position " + p + " is invalid in sequent " + this)
       ante(p.getIndex)
@@ -1120,7 +1116,7 @@
 
 object Axiom {
   // immutable list of axioms
-  val axioms: scala.collection.immutable.Map[String, Formula] = loadAxiomFile
+  val axioms: scala.coltion.immutable.Map[String, Formula] = loadAxiomFile
 
   def axiomFileLocation() : String = {
     val resource = this.getClass().getResource("axioms.key.alp")
