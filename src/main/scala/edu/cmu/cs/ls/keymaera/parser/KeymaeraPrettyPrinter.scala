--- conflicted
+++ resolved
@@ -41,11 +41,7 @@
     case Forall(variables, child) => {
       assert(!variables.isEmpty, "no empty universal quantifiers for " + child);
       FORALL + " " +
-<<<<<<< HEAD
-     (if(!variables.isEmpty) {variables.map(prettyPrinter(_)).reduce(_ + "," + _)} else{""}) +
-=======
       variables.map(prettyPrinter(_)).mkString(",") +
->>>>>>> a61e3eae
       "." + 
       parensIfNeeded(child, expressionToPrint)
     }
