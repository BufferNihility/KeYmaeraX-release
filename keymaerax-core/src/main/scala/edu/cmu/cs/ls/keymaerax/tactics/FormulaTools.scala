--- conflicted
+++ resolved
@@ -40,7 +40,6 @@
    * @param formula The formula.
    * @param pos The position within formula for which the polarity is searched.
    * @return -1 for negative polarity, 1 for positive polarity, 0 for unknown polarity.
-   * @todo optimize implementation, which can be made significantly faster by a direct recursion.
    */
   def polarityAt(formula: Formula, pos: PosInExpr): Int =
     if (pos.pos.isEmpty) 1 else formula match {
@@ -56,21 +55,12 @@
     }
 
   /**
-<<<<<<< HEAD
+   * Returns a formula with equivalences turned into implications such that the polarity of the subformula at position
+   * pos has the specified polarity.
    * Creates a variation of this formula which has equivalences reoriented such that the polarity
    * of the subformula at position pos in the resulting formula will be the desired polarity.
    * @param formula The formula.
-   * @param pos The position within formula for which the polarity is searched.
-   * @return -1 for negative polarity, 1 for positive polarity, 0 for unknown polarity.
-   * @todo optimize implementation, which can be made significantly faster by a direct recursion.
-   */
-
-
-=======
-   * Returns a formula with equivalences turned into implications such that the polarity of the subformula at position
-   * pos has the specified polarity.
-   * @param formula The formula
-   * @param pos The position that should have the desired polarity.
+   * @param pos The position within formula for which the polarity is supposed to be changed to the desired polarity.
    * @param polarity The desired polarity, must be either 1 (positive polarity) or -1 (negative polarity).
    * @return The formula with equivalences turned into implications.
    */
@@ -92,7 +82,6 @@
       case f: Quantified             => require(pos.head == 1, "Quantified must have position head 1, but was " + pos); f.reapply(f.vars, makePolarityAt(f.child, pos.child, polarity))
     }
   }
->>>>>>> 1c130d08
 
   /**
    * Returns the first (i.e., left-most) position of subFormula within formula, if any.
