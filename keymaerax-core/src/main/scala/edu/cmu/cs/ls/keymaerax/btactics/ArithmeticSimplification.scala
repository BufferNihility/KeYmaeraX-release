/*
 * Copyright (c) Carnegie Mellon University.
 * See LICENSE.txt for the conditions of this license.
 */

package edu.cmu.cs.ls.keymaerax.btactics

import edu.cmu.cs.ls.keymaerax.bellerophon._
import edu.cmu.cs.ls.keymaerax.btactics.Augmentors._
import edu.cmu.cs.ls.keymaerax.btactics.TacticFactory._
import edu.cmu.cs.ls.keymaerax.btactics.TactixLibrary._
import edu.cmu.cs.ls.keymaerax.parser.StringConverter._
import edu.cmu.cs.ls.keymaerax.core._

import scala.annotation.tailrec

/**
  * Tactics for simplifying arithmetic sub-goals.
  *
  * @author Nathan Fulton
  */
object ArithmeticSimplification {
  //region Tactics

  val isArithmetic = TactixLibrary.assertT((s:Sequent) => isFOLR(s),
    "Expected a sequent corresponding to a formula of first-order real arithemtic, but found non-arithmetic formulas in the sequent.")

  /** Simplifies arithmetic by removing formulas that are **probably** irrelevant to the current sub-goal.
    * Does not necessarily retain validity??? */
  lazy val smartHide = new DependentTactic("smartHide") {
    override def computeExpr(p: Provable) = {
      assert(p.subgoals.length == 1, s"${this.name} is only relevant to Provables with one subgoal; found ${p.subgoals.length} subgoals")

      //Should already be sorted highest-to-lowest, but check just in case.
      val toHide = irrelevantAntePositions(p.subgoals(0)).sortBy(x => x.index0).reverse

      //Build up a tactic that hides all non-relevant antecedent positions.
      PartialTactic(
        isArithmetic &
          DebuggingTactics.debug(s"Hiding positions ${toHide.mkString(",")}") &
          toHide.foldLeft[BelleExpr](Idioms.nil)((e, nextPosition) => e & SequentCalculus.hideL(nextPosition))
      )
    }
  }

  /** Simplifies arithmetic by removing all formulas (both antecedent and succedent) that mention any of the
<<<<<<< HEAD
    * irrelevant names. */
=======
    * irrelevant names.
    * @author Stefan Mistch
    * @note Same as smartHide except does both the succedent and the antecedent, and assumes that a list of irrelevant names is already available.
    */
>>>>>>> b8d4d194
  def hideFactsAbout(irrelevant: String*): BelleExpr = "hideIrrelevant" by ((sequent: Sequent) => {
    val irrelevantSet = irrelevant.map(_.asNamedSymbol).toSet
    val hideAnte = sequent.ante.zipWithIndex.filter(p => StaticSemantics.symbols(p._1).intersect(irrelevantSet).nonEmpty).
      sortWith((l,r) => l._2 <= r._2).reverse.map {
      case (fml, idx) => hideL(-(idx+1), fml)
    }.foldLeft[BelleExpr](skip)((composite, atom) => composite & atom)
    val hideSucc = sequent.succ.zipWithIndex.filter(p => StaticSemantics.symbols(p._1).intersect(irrelevantSet).nonEmpty).
      sortWith((l,r) => l._2 <= r._2).reverse.map {
      case (fml, idx) => hideR(idx+1, fml)
    }.foldLeft[BelleExpr](skip)((composite, atom) => composite & atom)
    hideAnte & hideSucc
  })

  /** Transforms the formula at position by replacing all free occurrences of what with to.
<<<<<<< HEAD
=======
    * @author Stefan Mitsch
>>>>>>> b8d4d194
    */
  def replaceTransform(what: Term, to: Term): DependentPositionTactic = "replaceTransform" by ((pos: Position, sequent: Sequent) => {
    cutLR(sequent(pos.top).replaceFree(what, to))(pos) <(
      skip,
      if (pos.isAnte) implyR('Rlast) & sequent.succ.indices.map(i => hideR(i+1)).reverse.foldLeft(skip)((a, b) => a & b) & QE
      else implyR(pos) & sequent.succ.indices.dropRight(1).map(i => hideR(i+1)).reverse.foldLeft(skip)((a, b) => a & b) & QE
      )
  })

<<<<<<< HEAD
  //  def abbreviate(f:Formula) = new AppliedDependentTactic("abbreviate") {
  //
  //  }

  //Unimplemented because this is low priority for the FM paper I think.
  //  /** Cleans up silly pieces of arithmetic to make things easier to read:
  //    *     t^1 -> t,
  //    *     t^0 -> 1,
  //    *     1*t -> t
  //    *     t*1 -> t
  //    *     0*t -> 0
  //    *     t*0 -> t
  //    *     ... (additive identities, etc.)
  //    *     N.M -> Number(N.M) for N,M Numbers and . \in +,-,*,/
  //    */
  //  lazy val cleanup = new DependentTactic("cleanupArithmetic") {
  //    import edu.cmu.cs.ls.keymaerax.parser.StringConverter._
  //    /** Equational axioms that will be re-written left-to-right using the CT proof rule. */
  //    private val axioms = Set(
  //      ("oneExponent", "t^1=t".asFormula),
  //      ("zeroExponent", "t^0=1".asFormula),
  //      ("multIdRight", "t*1=t".asFormula),
  //      ("multIdLeft", "1*t=t".asFormula),
  //      ("multUnitRight", "t*0=0".asFormula),
  //      ("multUnitLeft", "0*t=0".asFormula)
  //    )
  //
  //    override def computeExpr(p: Provable) = {
  //      ??? //@todo first prove each of the axioms using suppose/show or similar, then write a tactic that CT's the cirst occurance of an LHS.
  //    }
  //  }
=======
//  def abbreviate(f:Formula) = new AppliedDependentTactic("abbreviate") {
//
//  }

//Unimplemented because this is low priority for the FM paper I think.
//  /** Cleans up silly pieces of arithmetic to make things easier to read:
//    *     t^1 -> t,
//    *     t^0 -> 1,
//    *     1*t -> t
//    *     t*1 -> t
//    *     0*t -> 0
//    *     t*0 -> t
//    *     ... (additive identities, etc.)
//    *     N.M -> Number(N.M) for N,M Numbers and . \in +,-,*,/
//    */
//  lazy val cleanup = new DependentTactic("cleanupArithmetic") {
//    import edu.cmu.cs.ls.keymaerax.parser.StringConverter._
//    /** Equational axioms that will be re-written left-to-right using the CT proof rule. */
//    private val axioms = Set(
//      ("oneExponent", "t^1=t".asFormula),
//      ("zeroExponent", "t^0=1".asFormula),
//      ("multIdRight", "t*1=t".asFormula),
//      ("multIdLeft", "1*t=t".asFormula),
//      ("multUnitRight", "t*0=0".asFormula),
//      ("multUnitLeft", "0*t=0".asFormula)
//    )
//
//    override def computeExpr(p: Provable) = {
//      ??? //@todo first prove each of the axioms using suppose/show or similar, then write a tactic that CT's the cirst occurance of an LHS.
//    }
//  }
>>>>>>> b8d4d194

  //endregion

  //region Relevancy predicate and helper methods

  /** Returns only relevant antecedent positions. */
  private def irrelevantAntePositions(s : Sequent): Seq[AntePosition] = {
    val theFilter: (Seq[(Formula, Int)], Set[NamedSymbol]) => Seq[(Formula, Int)] = transitiveRelevance //    relevantFormulas(s.ante.zipWithIndex, symbols(s.succ))
    val relevantIndexedFormulas = theFilter(s.ante.zipWithIndex, symbols(s.succ))
    val complementOfRelevantFormulas = s.ante.zipWithIndex.filter(x => !relevantIndexedFormulas.contains(x))
    //Sort highest-to-lowest so that we don't end up hiding the wrong stuff.
    val result = complementOfRelevantFormulas.map(x => x._2).sorted.reverse.map(zeroIdx => AntePosition(zeroIdx + 1))
    result
  }

  /**
    * Returns all formulas that transitively mention relevantSymbols.
    * For example, if fmls = (
    *   (x>=y , 0)
    *   (y>=z , 5)
    *   (z>=12 , 6)
    * )
    * and relevantSymbols = {x}, then transitiveRelevance(fmls) = fmls because:
    *    AntePos(0) mentions x \in {x}      ==> transitiveRelevance(0::5::6, {x,y})
    *    AntePos(5) mentions y \in {x,y}    ==> transitiveRelevance(0::5::6, {x,y,z})
    *    AntePos(6) mentions z \in {x,y,z}  ==> recursion terminates now or after one more step because all variables already occur in relevantSymbols.
    */
  @tailrec
  private def transitiveRelevance(fmls: Seq[(Formula, Int)], relevantSymbols: Set[NamedSymbol]) : Seq[(Formula, Int)] = {
    val relevantFmls = relevantFormulas(fmls, relevantSymbols)
    val newlyRelevantSymbols = symbols(relevantFmls.map(_._1)) -- relevantSymbols

    if(newlyRelevantSymbols.size == 0) relevantFmls
    else transitiveRelevance(fmls, relevantSymbols ++ newlyRelevantSymbols) //sic: recurse on [[indexedFmls]], not [[relevantFmls]], because some of the previously irrelevant formulas might now be relevant.
  }

  /** Returns all formulas that mention a relevantSymbol, together with that formula's position in the original sequence. */
  private def relevantFormulas(indexedFmls: Seq[(Formula, Int)], relevantSymbols: Set[NamedSymbol]) : Seq[(Formula, Int)] = {
    indexedFmls.filter(p => TacticHelper.symbols(p._1).intersect(relevantSymbols).nonEmpty)
  }

  /** Returns the union of all symbols mentioned in fmls. */
  private def symbols(fmls: Seq[Formula]) =
    fmls.foldLeft(Set[NamedSymbol]())((symbols, nextFml) => symbols ++ TacticHelper.symbols(nextFml))

  /** Returns true if fml is a first-order formula of real arithmetic. */
  private def isFOLR(fml: Formula): Boolean = {
    val noPrograms = fml match {
      case Box(_, _) => false
      case Diamond(_, _) => false
      case x:AtomicFormula => true
      case x:UnaryCompositeFormula => isFOLR(x.child)
      case x:BinaryCompositeFormula => isFOLR(x.left) && isFOLR(x.right)
      case x:Quantified => isFOLR(x.child)
    }

    val noPrimes = TacticHelper.symbols(fml).find(_ match {
      case x : DifferentialSymbol => true
      case _ => false
    }).isEmpty

    noPrograms && noPrimes
  }

  private def isFOLR(s: Sequent): Boolean = s.ante.forall(isFOLR) && s.succ.forall(isFOLR)

  //endregion
}<|MERGE_RESOLUTION|>--- conflicted
+++ resolved
@@ -44,14 +44,10 @@
   }
 
   /** Simplifies arithmetic by removing all formulas (both antecedent and succedent) that mention any of the
-<<<<<<< HEAD
-    * irrelevant names. */
-=======
     * irrelevant names.
     * @author Stefan Mistch
     * @note Same as smartHide except does both the succedent and the antecedent, and assumes that a list of irrelevant names is already available.
     */
->>>>>>> b8d4d194
   def hideFactsAbout(irrelevant: String*): BelleExpr = "hideIrrelevant" by ((sequent: Sequent) => {
     val irrelevantSet = irrelevant.map(_.asNamedSymbol).toSet
     val hideAnte = sequent.ante.zipWithIndex.filter(p => StaticSemantics.symbols(p._1).intersect(irrelevantSet).nonEmpty).
@@ -66,10 +62,7 @@
   })
 
   /** Transforms the formula at position by replacing all free occurrences of what with to.
-<<<<<<< HEAD
-=======
     * @author Stefan Mitsch
->>>>>>> b8d4d194
     */
   def replaceTransform(what: Term, to: Term): DependentPositionTactic = "replaceTransform" by ((pos: Position, sequent: Sequent) => {
     cutLR(sequent(pos.top).replaceFree(what, to))(pos) <(
@@ -79,39 +72,6 @@
       )
   })
 
-<<<<<<< HEAD
-  //  def abbreviate(f:Formula) = new AppliedDependentTactic("abbreviate") {
-  //
-  //  }
-
-  //Unimplemented because this is low priority for the FM paper I think.
-  //  /** Cleans up silly pieces of arithmetic to make things easier to read:
-  //    *     t^1 -> t,
-  //    *     t^0 -> 1,
-  //    *     1*t -> t
-  //    *     t*1 -> t
-  //    *     0*t -> 0
-  //    *     t*0 -> t
-  //    *     ... (additive identities, etc.)
-  //    *     N.M -> Number(N.M) for N,M Numbers and . \in +,-,*,/
-  //    */
-  //  lazy val cleanup = new DependentTactic("cleanupArithmetic") {
-  //    import edu.cmu.cs.ls.keymaerax.parser.StringConverter._
-  //    /** Equational axioms that will be re-written left-to-right using the CT proof rule. */
-  //    private val axioms = Set(
-  //      ("oneExponent", "t^1=t".asFormula),
-  //      ("zeroExponent", "t^0=1".asFormula),
-  //      ("multIdRight", "t*1=t".asFormula),
-  //      ("multIdLeft", "1*t=t".asFormula),
-  //      ("multUnitRight", "t*0=0".asFormula),
-  //      ("multUnitLeft", "0*t=0".asFormula)
-  //    )
-  //
-  //    override def computeExpr(p: Provable) = {
-  //      ??? //@todo first prove each of the axioms using suppose/show or similar, then write a tactic that CT's the cirst occurance of an LHS.
-  //    }
-  //  }
-=======
 //  def abbreviate(f:Formula) = new AppliedDependentTactic("abbreviate") {
 //
 //  }
@@ -143,7 +103,6 @@
 //      ??? //@todo first prove each of the axioms using suppose/show or similar, then write a tactic that CT's the cirst occurance of an LHS.
 //    }
 //  }
->>>>>>> b8d4d194
 
   //endregion
 
