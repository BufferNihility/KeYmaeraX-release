/**
 * Differential Dynamic Logic lexer for concrete KeYmaera X notation.
 * @author aplatzer
 * @see "Andre Platzer. A uniform substitution calculus for differential dynamic logic.  arXiv 1503.01981, 2015."
 */
package edu.cmu.cs.ls.keymaerax.parser

import scala.collection.immutable._
import scala.util.matching.Regex

/**
 * Terminal symbols of the differential dynamic logic grammar.
 * @author aplatzer
 */
sealed abstract class Terminal(val img: String) {
<<<<<<< HEAD
  override def toString = getClass.getSimpleName// + "\"" + img + "\""
=======
  override def toString = getClass.getSimpleName + "\"" + img + "\""
  /**
   * @return The regex that identifies this token.
   */
  def regexp : scala.util.matching.Regex = img.r

  val startPattern: Regex = ("^" + regexp.pattern.pattern + ".*").r
>>>>>>> c5d10fff
}
abstract class OPERATOR(val opcode: String) extends Terminal(opcode) {
  //final def opcode: String = img
  override def toString = getClass.getSimpleName //+ "\"" + img + "\""
}
case class IDENT(name: String) extends Terminal(name) {
<<<<<<< HEAD
  override def toString = "ID(" + name + ")"
=======
  override def toString = "ID(\"" + name + "\")"
  override def regexp = IDENT.regexp
}
object IDENT {
  def regexp = """([a-zA-Z][a-zA-Z0-9\_]*)""".r
  val startPattern: Regex = ("^" + regexp.pattern.pattern + ".*").r
>>>>>>> c5d10fff
}
case class NUMBER(value: String) extends Terminal(value) {
  override def toString = "NUM(" + value + ")"
  override def regexp = NUMBER.regexp
}
object NUMBER {
  //A bit weird, but this gives the entire number in a single group.
  def regexp = """([0-9]+\.?[0-9]*)""".r
  val startPattern: Regex = ("^" + regexp.pattern.pattern + ".*").r
}

/**
 * End Of Stream
 */
object EOF extends Terminal("<EOS>") {
  override def regexp = "$^".r //none.
}

object LPAREN  extends Terminal("(") {
  override def regexp = """\(""".r
}
object RPAREN  extends Terminal(")") {
  override def regexp = """\)""".r
}
object LBRACE  extends Terminal("{") {
  override def regexp = """\{""".r
}
object RBRACE  extends Terminal("}") {
  override def regexp = """\}""".r
}
object LBOX    extends Terminal("[") {
  override def regexp = """\[""".r
}
object RBOX    extends Terminal("]") {
  override def regexp = """\]""".r
}
object LDIA    extends OPERATOR("<") {
  override def regexp = """\<""".r
}//@todo really operator or better not?
object RDIA    extends OPERATOR(">") {
  override def regexp = """\>""".r
}

object COMMA   extends OPERATOR(",")

object PRIME   extends OPERATOR("'")
object POWER   extends OPERATOR("^") {
  override def regexp = """\^""".r
}
object STAR    extends OPERATOR("*") {
  override def regexp = """\*""".r
}
object SLASH   extends OPERATOR("/")
object PLUS    extends OPERATOR("+") {
  override def regexp = """\+""".r
}
object MINUS   extends OPERATOR("-")

object NOT     extends OPERATOR("!") {
  override def regexp = """\!""".r
}
object AMP     extends OPERATOR("&")
object OR      extends OPERATOR("|") {
  override def regexp = """\|""".r
}
object EQUIV   extends OPERATOR("<->")
object IMPLY   extends OPERATOR("->")
object REVIMPLY extends OPERATOR("<-")

object FORALL  extends OPERATOR("\\forall") {
  override def regexp = """\\forall""".r
}
object EXISTS  extends OPERATOR("\\exists") {
  override def regexp = """\\exists""".r
}

object EQ      extends OPERATOR("=")
object NOTEQ   extends OPERATOR("!=") {
  override def regexp = """\!=""".r
}
object GREATEREQ extends OPERATOR(">=")
object LESSEQ  extends OPERATOR("<=")

object TRUE    extends OPERATOR("true")
object FALSE   extends OPERATOR("false")

object ASSIGNANY extends OPERATOR(":=*") {
  override def regexp = """:=\*""".r
}
object ASSIGN  extends OPERATOR(":=")
object TEST    extends OPERATOR("?") {
  override def regexp = """;""".r
}
object SEMI    extends OPERATOR(";")
object CHOICE  extends OPERATOR("++") {
  override def regexp = """\+\+""".r
}

// pseudos: could probably demote so that some are not OPERATOR
object NOTHING extends Terminal("")
object DOT     extends OPERATOR("•") //(".")
object PLACE   extends OPERATOR("⎵") //("_")
object PSEUDO  extends Terminal("<pseudo>")

sealed abstract class Location
object UnknownLocation extends Location {
  override def toString = "<somewhere>"
}
case class Region(line: Int, column: Int, endLine: Int, endColumn: Int) extends Location {
  assert(line <= endLine || (line == endLine && column <= endColumn),
    "A region cannot start after it ends.")
}
/**
 * Like a region, but extends until the end of the input.
 * @param line The starting line.
 * @param column The ending line.
 */
case class SuffixRegion(line: Int, column: Int) extends Location

/**
 * Created by aplatzer on 6/8/15.
 * @author aplatzer
 * @author nfulton
 */
object KeYmaeraXLexer extends (String => List[Token]) {

  /** Lexer's token stream with first token at head. */
  type TokenStream = List[Token]

  def apply(input: String) = lex(input, SuffixRegion(1,1))

  /**
   * Finds the next token in a string.
   * Untested correctness condition: If a token's regex pattern contains another's, then the more
   * restrictive token is processed first in the massive if/else.
   * @param s The string to process.
   * @param loc The location of s.
   * @return A triple containing:
   *          _1: the next token,
   *          _2: the portion of the string following the next token,
   *          _3: The location of the beginning of the next string.
   */
  private def findNextToken(s: String, loc: Location): Option[(String, Token, Location)] = {
    val whitespace = """^(\ +).*""".r
    val newline = """(?s)(^\n).*""".r //@todo use something more portable.
    val comment = """(?s)(/\*[\s\S]*\*/)""".r

    /**
     *
     * @param cols Number of columns to move cursor.
     * @param terminal terminal to generate a token for.
     * @param location Current location.
     * @return Return value of findNextToken
     */
    def consumeColumns(cols: Int, terminal: Terminal, location: Location) = {
      assert(cols > 0, "Cannot move cursor less than 1 columns.")
      Some((
        s.substring(cols),
        Token(terminal, spanningRegion(loc, cols-1)),
        suffixOf(loc, cols)))
    }

    def consumeTerminalLength(terminal: Terminal, location: Location) =
      consumeColumns(terminal.img.length, terminal, location)

    s match {
      //update location if we encounter whitespace/comments.
      case whitespace(spaces) =>
        findNextToken(s.substring(spaces.length), loc match {
          case UnknownLocation => UnknownLocation
          case Region(sl,sc,el,ec) => Region(sl, sc+spaces.length, el, ec)
          case SuffixRegion(sl,sc) => SuffixRegion(sl, sc+ spaces.length)
        })

      case newline(_*) =>
        findNextToken(s.tail, loc match {
          case UnknownLocation     => UnknownLocation
          case Region(sl,sc,el,ec) => Region(sl+1,1,el,ec)
          case SuffixRegion(sl,sc) => SuffixRegion(sl+1, 1)
        })

      case comment(theComment) =>
        val lastLineCol  = s.lines.toList.last.length //column of last line.
        val lineCount    = s.lines.length
        findNextToken(s.substring(theComment.length), loc match {
          case UnknownLocation => UnknownLocation
          case Region(sl, sc, el, ec) => Region(sl + lineCount, sc + lastLineCol, el, ec)
          case SuffixRegion(sl, sc)   => SuffixRegion(sl, sc+theComment.length)
        })


      case LPAREN.startPattern(_*) => consumeTerminalLength(LPAREN, loc)
      case RPAREN.startPattern(_*) => consumeTerminalLength(RPAREN, loc)
      case LBOX.startPattern(_*) => consumeTerminalLength(LBOX, loc)
      case RBOX.startPattern(_*) => consumeTerminalLength(RBOX, loc)
      case LDIA.startPattern(_*) => consumeTerminalLength(LDIA, loc)
      case RDIA.startPattern(_*) => consumeTerminalLength(RDIA, loc)

      case COMMA.startPattern(_*) => consumeTerminalLength(COMMA, loc)

      case PRIME.startPattern(_*) => consumeTerminalLength(PRIME, loc)
      case SLASH.startPattern(_*) => consumeTerminalLength(SLASH, loc)
      case MINUS.startPattern(_*) => consumeTerminalLength(MINUS, loc)
      case POWER.startPattern(_*) => consumeTerminalLength(POWER, loc)
      case STAR.startPattern(_*) => consumeTerminalLength(STAR, loc)
      case PLUS.startPattern(_*) => consumeTerminalLength(PLUS, loc)

      case AMP.startPattern(_*) => consumeTerminalLength(AMP, loc)
      case NOT.startPattern(_*) => consumeTerminalLength(NOT, loc)
      case OR.startPattern(_*) => consumeTerminalLength(OR, loc)
      case EQUIV.startPattern(_*) => consumeTerminalLength(EQUIV, loc)
      case IMPLY.startPattern(_*) => consumeTerminalLength(IMPLY, loc)
      case REVIMPLY.startPattern(_*) => consumeTerminalLength(REVIMPLY, loc)

      case FORALL.startPattern(_*) => consumeTerminalLength(FORALL, loc)
      case EXISTS.startPattern(_*) => consumeTerminalLength(EXISTS, loc)

      case EQ.startPattern(_*) => consumeTerminalLength(EQ, loc)
      case NOTEQ.startPattern(_*) => consumeTerminalLength(NOTEQ, loc)
      case GREATEREQ.startPattern(_*) => consumeTerminalLength(GREATEREQ, loc)
      case LESSEQ.startPattern(_*) => consumeTerminalLength(LESSEQ, loc)

      case TRUE.startPattern(_*) => consumeTerminalLength(TRUE, loc)
      case FALSE.startPattern(_*) => consumeTerminalLength(FALSE, loc)

      case ASSIGNANY.startPattern(_*) => consumeTerminalLength(ASSIGNANY, loc)
      case ASSIGN.startPattern(_*) => consumeTerminalLength(ASSIGN, loc)
      case TEST.startPattern(_*) => consumeTerminalLength(TEST, loc)
      case SEMI.startPattern(_*) => consumeTerminalLength(SEMI, loc)
      case CHOICE.startPattern(_*) => consumeTerminalLength(CHOICE, loc)


      case DOT.startPattern(_*) => consumeTerminalLength(DOT, loc)
      case PLACE.startPattern(_*) => consumeTerminalLength(PLACE, loc)
      case PSEUDO.startPattern(_*) => consumeTerminalLength(PSEUDO, loc)

      case IDENT.startPattern(name) => consumeTerminalLength(IDENT(name), loc)
      case NUMBER.startPattern(n) => consumeTerminalLength(NUMBER(n), loc)

      case "" => None
      case _ => throw new Exception("Lexer did not understand input at " + loc + " in ." + s +". First character was ." + s(0) + ".")
    }
  }

  /**
   * Returns the region containing everything between the starting position of the current location
   * location and the indicated offset of from the starting positiong of the current location,
   * inclusive.
   * @param location Current location
   * @param endColOffset Column offset of the region
   * @return The region spanning from the start of ``location" to the offset from the start of ``location".
   */
  private def spanningRegion(location: Location, endColOffset: Int) =
    location match {
      case UnknownLocation        => UnknownLocation
      case Region(sl, sc, el, ec) => Region(sl, sc, sl, sc + endColOffset)
      case SuffixRegion(sl, sc)   => Region(sl, sc, sl, sc + endColOffset)
    }

  /**
   *
   * @param location Current location
   * @param colOffset Number of columns to chop off from the starting position of location.
   * @return A region containing all of location except the indicated columns in the initial row.
   *         I.e., the colOffset-suffix of location.
   */
  private def suffixOf(location: Location, colOffset: Int) : Location =
    location match {
      case UnknownLocation        => UnknownLocation
      case Region(sl, sc, el, ec) => Region(sl, sc + colOffset, el, ec)
      case SuffixRegion(sl, sc)   => SuffixRegion(sl, sc + colOffset)
    }

  /**
   * The lexer.
   * @param input The input to lex.
   * @param inputLocation The position of the input (e.g., wrt a source file).
   * @return A token stream.
   */
  private def lex(input: String, inputLocation:Location): TokenStream =
    if(input.trim.length == 0) {
      List(Token(EOF, inputLocation match {
        case UnknownLocation =>  UnknownLocation
        case x:Region => x
        case SuffixRegion(sl,sc) => Region(sl,sc,sl,sc)
      }))
    }
    else {
      findNextToken(input, inputLocation) match {
        case Some((nextInput, token, nextLoc)) => token +: lex(nextInput, nextLoc)
        case None => throw new Exception("Have not reached EOF but could not find next token in ." + input + ".")
      }
    }
}<|MERGE_RESOLUTION|>--- conflicted
+++ resolved
@@ -13,33 +13,25 @@
  * @author aplatzer
  */
 sealed abstract class Terminal(val img: String) {
-<<<<<<< HEAD
   override def toString = getClass.getSimpleName// + "\"" + img + "\""
-=======
-  override def toString = getClass.getSimpleName + "\"" + img + "\""
   /**
    * @return The regex that identifies this token.
    */
   def regexp : scala.util.matching.Regex = img.r
 
   val startPattern: Regex = ("^" + regexp.pattern.pattern + ".*").r
->>>>>>> c5d10fff
 }
 abstract class OPERATOR(val opcode: String) extends Terminal(opcode) {
   //final def opcode: String = img
   override def toString = getClass.getSimpleName //+ "\"" + img + "\""
 }
 case class IDENT(name: String) extends Terminal(name) {
-<<<<<<< HEAD
-  override def toString = "ID(" + name + ")"
-=======
   override def toString = "ID(\"" + name + "\")"
   override def regexp = IDENT.regexp
 }
 object IDENT {
   def regexp = """([a-zA-Z][a-zA-Z0-9\_]*)""".r
   val startPattern: Regex = ("^" + regexp.pattern.pattern + ".*").r
->>>>>>> c5d10fff
 }
 case class NUMBER(value: String) extends Terminal(value) {
   override def toString = "NUM(" + value + ")"
