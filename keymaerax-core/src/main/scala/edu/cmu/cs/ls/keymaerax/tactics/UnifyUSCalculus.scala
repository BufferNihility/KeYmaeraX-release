--- conflicted
+++ resolved
@@ -372,13 +372,9 @@
     * at the indicated position to replace right by left at indicated position (literally, no substitution).
     * Efficient unification-free version of [[UnifyUSCalculus#useAt(Provable, PosInExpr):PositionTactic]]
     * @see [[useAt()]]
-<<<<<<< HEAD
-    * @see [[AxiomaticRuleTactics.propositionalCongruenceT()]]
-=======
     * @see [[CE(Context)]]
     * @see [[UnifyUSCalculus.CE(PosInExpr)]]
     * @see [[UnifyUSCalculus.CQ(PosInExpr)]]
->>>>>>> be8ab439
     */
   def CE(equiv: Provable): PositionTactic = new PositionTactic("CE(Provable)") {
     import Augmentors._
