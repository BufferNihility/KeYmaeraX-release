--- conflicted
+++ resolved
@@ -117,17 +117,10 @@
                             <a class="dropdown-toggle" data-toggle="dropdown" role="button"
                                aria-haspopup="true" aria-expanded="false">Closing <span class="caret"></span></a>
                             <ul class="dropdown-menu">
-<<<<<<< HEAD
                                 <li><a ng-click="doTactic(undefined, 'closeId')"><span>Identity</span><code class="pull-right">closeId</code></a></li>
                                 <li><a ng-click="doTactic(undefined, 'closeTrue')"><span>True</span><code class="pull-right">closeTrue</code></a></li>
                                 <li><a ng-click="doTactic(undefined, 'closeFalse')"><span>False</span><code class="pull-right">closeFalse</code></a></li>
-                                <li><a ng-click="doTactic(undefined, 'QE')"><span>Quantifier elimination</span><code class="pull-right">QE</code></a></li>
-=======
-                                <li><a ng-click="doTactic('closeId')"><span>Identity</span><code class="pull-right">closeId</code></a></li>
-                                <li><a ng-click="doTactic('closeTrue')"><span>True</span><code class="pull-right">closeTrue</code></a></li>
-                                <li><a ng-click="doTactic('closeFalse')"><span>False</span><code class="pull-right">closeFalse</code></a></li>
-                                <li><a ng-click="doTactic('QE')"><span>Real arithmetic</span><code class="pull-right">QE</code></a></li>
->>>>>>> 80a0569f
+                                <li><a ng-click="doTactic(undefined, 'QE')"><span>Real arithmetic</span><code class="pull-right">QE</code></a></li>
                                 <!-- TODO -->
                             </ul>
                         </li>
