--- conflicted
+++ resolved
@@ -223,7 +223,6 @@
 
   val axiomList = path("proofs" / "user" / Segment / Segment / Segment / Segment / Segment / "list") { (userId, proofId, nodeId, goalId, formulaId) => { pathEnd {
     get {
-<<<<<<< HEAD
       def parseFormulaId(id:String):Position = {
         val (idx :: inExprs) = id.split(',').toList.map({case str => str.toInt})
         if(idx >= 0) {
@@ -231,11 +230,6 @@
         } else {
           new AntePosition((-idx)-1)
         }
-=======
-      val request = formulaId match {
-        case "F5s0" => new MockRequest("/mockdata/andaxiomlist.json")
-        case "F5s1" => new MockRequest("/mockdata/ltaxiomlist.json")
->>>>>>> 94de6af1
       }
       val request = new GetApplicableAxiomsRequest(database, userId, proofId, nodeId, goalId, parseFormulaId(formulaId))
       complete(standardCompletion(request))
